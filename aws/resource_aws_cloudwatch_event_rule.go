--- conflicted
+++ resolved
@@ -1,7 +1,6 @@
 package aws
 
 import (
-	"errors"
 	"fmt"
 	"log"
 	"time"
@@ -31,7 +30,7 @@
 		Update: resourceAwsCloudWatchEventRuleUpdate,
 		Delete: resourceAwsCloudWatchEventRuleDelete,
 		Importer: &schema.ResourceImporter{
-			State: resourceAwsCloudWatchEventRuleImport,
+			State: schema.ImportStatePassthrough,
 		},
 
 		Schema: map[string]*schema.Schema{
@@ -105,21 +104,12 @@
 	input, err := buildPutRuleInputStruct(d, name)
 	if err != nil {
 		return fmt.Errorf("Creating CloudWatch Events Rule failed: %w", err)
-<<<<<<< HEAD
 	}
 
 	if v, ok := d.GetOk("tags"); ok {
 		input.Tags = keyvaluetags.New(v.(map[string]interface{})).IgnoreAws().CloudwatcheventsTags()
 	}
 
-=======
-	}
-
-	if v, ok := d.GetOk("tags"); ok {
-		input.Tags = keyvaluetags.New(v.(map[string]interface{})).IgnoreAws().CloudwatcheventsTags()
-	}
-
->>>>>>> 0676ad2e
 	log.Printf("[DEBUG] Creating CloudWatch Events Rule: %s", input)
 
 	// IAM Roles take some time to propagate
@@ -208,19 +198,11 @@
 func resourceAwsCloudWatchEventRuleUpdate(d *schema.ResourceData, meta interface{}) error {
 	conn := meta.(*AWSClient).cloudwatcheventsconn
 	_, ruleName, err := tfevents.RuleParseID(d.Id())
-<<<<<<< HEAD
 	if err != nil {
 		return err
 	}
 	input, err := buildPutRuleInputStruct(d, ruleName)
 	if err != nil {
-=======
-	if err != nil {
-		return err
-	}
-	input, err := buildPutRuleInputStruct(d, ruleName)
-	if err != nil {
->>>>>>> 0676ad2e
 		return fmt.Errorf("Updating CloudWatch Events Rule (%s) failed: %w", ruleName, err)
 	}
 	log.Printf("[DEBUG] Updating CloudWatch Events Rule: %s", input)
@@ -317,16 +299,7 @@
 		input.RoleArn = aws.String(v.(string))
 	}
 	if v, ok := d.GetOk("schedule_expression"); ok {
-<<<<<<< HEAD
-		scheduleExpression := v.(string)
-		if eventBusName == tfevents.DefaultEventBusName {
-			input.ScheduleExpression = aws.String(scheduleExpression)
-		} else {
-			return nil, errors.New("schedule_expression can only be set on the default event bus")
-		}
-=======
 		input.ScheduleExpression = aws.String(v.(string))
->>>>>>> 0676ad2e
 	}
 
 	input.State = aws.String(getStringStateFromBoolean(d.Get("is_enabled").(bool)))
@@ -372,17 +345,4 @@
 		}
 		return
 	}
-}
-
-func resourceAwsCloudWatchEventRuleImport(d *schema.ResourceData, meta interface{}) ([]*schema.ResourceData, error) {
-	busName, ruleName, err := tfevents.RuleParseID(d.Id())
-	if err != nil {
-		return []*schema.ResourceData{}, err
-	}
-	if busName != tfevents.DefaultEventBusName {
-		d.Set("event_bus_name", busName)
-	}
-	d.Set("name", ruleName)
-
-	return []*schema.ResourceData{d}, nil
 }