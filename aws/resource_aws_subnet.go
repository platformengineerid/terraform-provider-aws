package aws

import (
	"fmt"
	"log"
	"time"

	"github.com/aws/aws-sdk-go/aws"
	"github.com/aws/aws-sdk-go/aws/awserr"
	"github.com/aws/aws-sdk-go/service/ec2"
	"github.com/hashicorp/terraform-plugin-sdk/helper/resource"
	"github.com/hashicorp/terraform-plugin-sdk/helper/schema"
	"github.com/terraform-providers/terraform-provider-aws/aws/internal/keyvaluetags"
)

func resourceAwsSubnet() *schema.Resource {
	return &schema.Resource{
		Create: resourceAwsSubnetCreate,
		Read:   resourceAwsSubnetRead,
		Update: resourceAwsSubnetUpdate,
		Delete: resourceAwsSubnetDelete,
		Importer: &schema.ResourceImporter{
			State: schema.ImportStatePassthrough,
		},

		Timeouts: &schema.ResourceTimeout{
			Create: schema.DefaultTimeout(10 * time.Minute),
			Delete: schema.DefaultTimeout(20 * time.Minute),
		},

		SchemaVersion: 1,
		MigrateState:  resourceAwsSubnetMigrateState,

		Schema: map[string]*schema.Schema{
			"vpc_id": {
				Type:     schema.TypeString,
				Required: true,
				ForceNew: true,
			},

			"cidr_block": {
				Type:     schema.TypeString,
				Required: true,
				ForceNew: true,
			},

			"ipv6_cidr_block": {
				Type:     schema.TypeString,
				Optional: true,
				Computed: true,
			},

			"availability_zone": {
				Type:          schema.TypeString,
				Optional:      true,
				Computed:      true,
				ForceNew:      true,
				ConflictsWith: []string{"availability_zone_id"},
			},

			"availability_zone_id": {
				Type:          schema.TypeString,
				Optional:      true,
				Computed:      true,
				ForceNew:      true,
				ConflictsWith: []string{"availability_zone"},
			},

			"map_public_ip_on_launch": {
				Type:     schema.TypeBool,
				Optional: true,
				Default:  false,
			},

			"assign_ipv6_address_on_creation": {
				Type:     schema.TypeBool,
				Optional: true,
				Default:  false,
			},

			"ipv6_cidr_block_association_id": {
				Type:     schema.TypeString,
				Computed: true,
			},

			"arn": {
				Type:     schema.TypeString,
				Computed: true,
			},

			"tags": tagsSchema(),

			"owner_id": {
				Type:     schema.TypeString,
				Computed: true,
			},
		},
	}
}

func resourceAwsSubnetCreate(d *schema.ResourceData, meta interface{}) error {
	conn := meta.(*AWSClient).ec2conn

	createOpts := &ec2.CreateSubnetInput{
		AvailabilityZone:   aws.String(d.Get("availability_zone").(string)),
		AvailabilityZoneId: aws.String(d.Get("availability_zone_id").(string)),
		CidrBlock:          aws.String(d.Get("cidr_block").(string)),
		VpcId:              aws.String(d.Get("vpc_id").(string)),
	}

	if v, ok := d.GetOk("ipv6_cidr_block"); ok {
		createOpts.Ipv6CidrBlock = aws.String(v.(string))
	}

	var err error
	resp, err := conn.CreateSubnet(createOpts)

	if err != nil {
		return fmt.Errorf("Error creating subnet: %s", err)
	}

	// Get the ID and store it
	subnet := resp.Subnet
	d.SetId(*subnet.SubnetId)
	log.Printf("[INFO] Subnet ID: %s", *subnet.SubnetId)

	// Wait for the Subnet to become available
	log.Printf("[DEBUG] Waiting for subnet (%s) to become available", *subnet.SubnetId)
	stateConf := &resource.StateChangeConf{
		Pending: []string{"pending"},
		Target:  []string{"available"},
		Refresh: SubnetStateRefreshFunc(conn, *subnet.SubnetId),
		Timeout: d.Timeout(schema.TimeoutCreate),
	}

	_, err = stateConf.WaitForState()

	if err != nil {
		return fmt.Errorf(
			"Error waiting for subnet (%s) to become ready: %s",
			d.Id(), err)
	}

	if v := d.Get("tags").(map[string]interface{}); len(v) > 0 {
		// Handle EC2 eventual consistency on creation
		err := resource.Retry(5*time.Minute, func() *resource.RetryError {
			err := keyvaluetags.Ec2UpdateTags(conn, d.Id(), nil, v)

			if isAWSErr(err, "InvalidSubnetID.NotFound", "") {
				return resource.RetryableError(err)
			}

			if err != nil {
				return resource.NonRetryableError(err)
			}

			return nil
		})

		if isResourceTimeoutError(err) {
			err = keyvaluetags.Ec2UpdateTags(conn, d.Id(), nil, v)
		}

		if err != nil {
			return fmt.Errorf("error adding tags: %s", err)
		}

		d.SetPartial("tags")
	}

	// You cannot modify multiple subnet attributes in the same request.
	// Reference: https://docs.aws.amazon.com/AWSEC2/latest/APIReference/API_ModifySubnetAttribute.html

	if d.Get("assign_ipv6_address_on_creation").(bool) {
		input := &ec2.ModifySubnetAttributeInput{
			AssignIpv6AddressOnCreation: &ec2.AttributeBooleanValue{
				Value: aws.Bool(true),
			},
			SubnetId: aws.String(d.Id()),
		}

		if _, err := conn.ModifySubnetAttribute(input); err != nil {
			return fmt.Errorf("error enabling EC2 Subnet (%s) assign IPv6 address on creation: %s", d.Id(), err)
		}

		d.SetPartial("assign_ipv6_address_on_creation")
	}

	if d.Get("map_public_ip_on_launch").(bool) {
		input := &ec2.ModifySubnetAttributeInput{
			MapPublicIpOnLaunch: &ec2.AttributeBooleanValue{
				Value: aws.Bool(true),
			},
			SubnetId: aws.String(d.Id()),
		}

		if _, err := conn.ModifySubnetAttribute(input); err != nil {
			return fmt.Errorf("error enabling EC2 Subnet (%s) map public IP on launch: %s", d.Id(), err)
		}

		d.SetPartial("map_public_ip_on_launch")
	}

	d.Partial(false)

	return resourceAwsSubnetRead(d, meta)
}

func resourceAwsSubnetRead(d *schema.ResourceData, meta interface{}) error {
	conn := meta.(*AWSClient).ec2conn
	ignoreTags := meta.(*AWSClient).ignoreTags
	ignoreTagPrefixes := meta.(*AWSClient).ignoreTagPrefixes

	resp, err := conn.DescribeSubnets(&ec2.DescribeSubnetsInput{
		SubnetIds: []*string{aws.String(d.Id())},
	})

	if err != nil {
		if ec2err, ok := err.(awserr.Error); ok && ec2err.Code() == "InvalidSubnetID.NotFound" {
			// Update state to indicate the subnet no longer exists.
			d.SetId("")
			return nil
		}
		return err
	}
	if resp == nil {
		return nil
	}

	subnet := resp.Subnets[0]

	d.Set("vpc_id", subnet.VpcId)
	d.Set("availability_zone", subnet.AvailabilityZone)
	d.Set("availability_zone_id", subnet.AvailabilityZoneId)
	d.Set("cidr_block", subnet.CidrBlock)
	d.Set("map_public_ip_on_launch", subnet.MapPublicIpOnLaunch)
	d.Set("assign_ipv6_address_on_creation", subnet.AssignIpv6AddressOnCreation)

	// Make sure those values are set, if an IPv6 block exists it'll be set in the loop
	d.Set("ipv6_cidr_block_association_id", "")
	d.Set("ipv6_cidr_block", "")

	for _, a := range subnet.Ipv6CidrBlockAssociationSet {
		if *a.Ipv6CidrBlockState.State == "associated" { //we can only ever have 1 IPv6 block associated at once
			d.Set("ipv6_cidr_block_association_id", a.AssociationId)
			d.Set("ipv6_cidr_block", a.Ipv6CidrBlock)
			break
		}
	}

	d.Set("arn", subnet.SubnetArn)
<<<<<<< HEAD
=======

	if err := d.Set("tags", keyvaluetags.Ec2KeyValueTags(subnet.Tags).IgnoreAws().IgnorePrefixes(ignoreTagPrefixes).Ignore(ignoreTags).Map()); err != nil {
		return fmt.Errorf("error setting tags: %s", err)
	}

>>>>>>> 4dd7a00c
	d.Set("owner_id", subnet.OwnerId)

	_, tagsAreDefined := d.GetOk("tags")
	if tagsAreDefined {
		d.Set("tags", tagsToMap(subnet.Tags))
	}

	return nil
}

func resourceAwsSubnetUpdate(d *schema.ResourceData, meta interface{}) error {
	conn := meta.(*AWSClient).ec2conn

	d.Partial(true)

	if d.HasChange("tags") {
<<<<<<< HEAD
		if err := setTags(conn, d); err != nil {
			return err
		} else {
			d.SetPartial("tags")
		}
=======
		o, n := d.GetChange("tags")

		if err := keyvaluetags.Ec2UpdateTags(conn, d.Id(), o, n); err != nil {
			return fmt.Errorf("error updating EC2 Subnet (%s) tags: %s", d.Id(), err)
		}

		d.SetPartial("tags")
>>>>>>> 4dd7a00c
	}

	if d.HasChange("map_public_ip_on_launch") {
		modifyOpts := &ec2.ModifySubnetAttributeInput{
			SubnetId: aws.String(d.Id()),
			MapPublicIpOnLaunch: &ec2.AttributeBooleanValue{
				Value: aws.Bool(d.Get("map_public_ip_on_launch").(bool)),
			},
		}

		log.Printf("[DEBUG] Subnet modify attributes: %#v", modifyOpts)

		_, err := conn.ModifySubnetAttribute(modifyOpts)

		if err != nil {
			return err
		} else {
			d.SetPartial("map_public_ip_on_launch")
		}
	}

	if d.HasChange("ipv6_cidr_block") {
		// We need to handle that we disassociate the IPv6 CIDR block before we try and associate the new one
		// This could be an issue as, we could error out when we try and add the new one
		// We may need to roll back the state and reattach the old one if this is the case

		_, new := d.GetChange("ipv6_cidr_block")

		if v, ok := d.GetOk("ipv6_cidr_block_association_id"); ok {

			//Firstly we have to disassociate the old IPv6 CIDR Block
			disassociateOps := &ec2.DisassociateSubnetCidrBlockInput{
				AssociationId: aws.String(v.(string)),
			}

			_, err := conn.DisassociateSubnetCidrBlock(disassociateOps)
			if err != nil {
				return err
			}

			// Wait for the CIDR to become disassociated
			log.Printf(
				"[DEBUG] Waiting for IPv6 CIDR (%s) to become disassociated",
				d.Id())
			stateConf := &resource.StateChangeConf{
				Pending: []string{"disassociating", "associated"},
				Target:  []string{"disassociated"},
				Refresh: SubnetIpv6CidrStateRefreshFunc(conn, d.Id(), d.Get("ipv6_cidr_block_association_id").(string)),
				Timeout: 3 * time.Minute,
			}
			if _, err := stateConf.WaitForState(); err != nil {
				return fmt.Errorf(
					"Error waiting for IPv6 CIDR (%s) to become disassociated: %s",
					d.Id(), err)
			}
		}

		//Now we need to try and associate the new CIDR block
		associatesOpts := &ec2.AssociateSubnetCidrBlockInput{
			SubnetId:      aws.String(d.Id()),
			Ipv6CidrBlock: aws.String(new.(string)),
		}

		resp, err := conn.AssociateSubnetCidrBlock(associatesOpts)
		if err != nil {
			//The big question here is, do we want to try and reassociate the old one??
			//If we have a failure here, then we may be in a situation that we have nothing associated
			return err
		}

		// Wait for the CIDR to become associated
		log.Printf(
			"[DEBUG] Waiting for IPv6 CIDR (%s) to become associated",
			d.Id())
		stateConf := &resource.StateChangeConf{
			Pending: []string{"associating", "disassociated"},
			Target:  []string{"associated"},
			Refresh: SubnetIpv6CidrStateRefreshFunc(conn, d.Id(), *resp.Ipv6CidrBlockAssociation.AssociationId),
			Timeout: 3 * time.Minute,
		}
		if _, err := stateConf.WaitForState(); err != nil {
			return fmt.Errorf(
				"Error waiting for IPv6 CIDR (%s) to become associated: %s",
				d.Id(), err)
		}

		d.SetPartial("ipv6_cidr_block")
	}

	if d.HasChange("assign_ipv6_address_on_creation") {
		modifyOpts := &ec2.ModifySubnetAttributeInput{
			SubnetId: aws.String(d.Id()),
			AssignIpv6AddressOnCreation: &ec2.AttributeBooleanValue{
				Value: aws.Bool(d.Get("assign_ipv6_address_on_creation").(bool)),
			},
		}

		log.Printf("[DEBUG] Subnet modify attributes: %#v", modifyOpts)

		_, err := conn.ModifySubnetAttribute(modifyOpts)

		if err != nil {
			return err
		} else {
			d.SetPartial("assign_ipv6_address_on_creation")
		}
	}

	d.Partial(false)

	return resourceAwsSubnetRead(d, meta)
}

func resourceAwsSubnetDelete(d *schema.ResourceData, meta interface{}) error {
	conn := meta.(*AWSClient).ec2conn

	log.Printf("[INFO] Deleting subnet: %s", d.Id())

	if err := deleteLingeringLambdaENIs(conn, "subnet-id", d.Id(), d.Timeout(schema.TimeoutDelete)); err != nil {
		return fmt.Errorf("error deleting Lambda ENIs using subnet (%s): %s", d.Id(), err)
	}

	req := &ec2.DeleteSubnetInput{
		SubnetId: aws.String(d.Id()),
	}

	wait := resource.StateChangeConf{
		Pending:    []string{"pending"},
		Target:     []string{"destroyed"},
		Timeout:    d.Timeout(schema.TimeoutDelete),
		MinTimeout: 1 * time.Second,
		Refresh: func() (interface{}, string, error) {
			_, err := conn.DeleteSubnet(req)
			if err != nil {
				if apiErr, ok := err.(awserr.Error); ok {
					if apiErr.Code() == "DependencyViolation" {
						// There is some pending operation, so just retry
						// in a bit.
						return 42, "pending", nil
					}

					if apiErr.Code() == "InvalidSubnetID.NotFound" {
						return 42, "destroyed", nil
					}
				}

				return 42, "failure", err
			}

			return 42, "destroyed", nil
		},
	}

	if _, err := wait.WaitForState(); err != nil {
		return fmt.Errorf("Error deleting subnet: %s", err)
	}

	return nil
}

// SubnetStateRefreshFunc returns a resource.StateRefreshFunc that is used to watch a Subnet.
func SubnetStateRefreshFunc(conn *ec2.EC2, id string) resource.StateRefreshFunc {
	return func() (interface{}, string, error) {
		resp, err := conn.DescribeSubnets(&ec2.DescribeSubnetsInput{
			SubnetIds: []*string{aws.String(id)},
		})
		if err != nil {
			if ec2err, ok := err.(awserr.Error); ok && ec2err.Code() == "InvalidSubnetID.NotFound" {
				resp = nil
			} else {
				log.Printf("Error on SubnetStateRefresh: %s", err)
				return nil, "", err
			}
		}

		if resp == nil {
			// Sometimes AWS just has consistency issues and doesn't see
			// our instance yet. Return an empty state.
			return nil, "", nil
		}

		subnet := resp.Subnets[0]
		return subnet, *subnet.State, nil
	}
}

func SubnetIpv6CidrStateRefreshFunc(conn *ec2.EC2, id string, associationId string) resource.StateRefreshFunc {
	return func() (interface{}, string, error) {
		opts := &ec2.DescribeSubnetsInput{
			SubnetIds: []*string{aws.String(id)},
		}
		resp, err := conn.DescribeSubnets(opts)
		if err != nil {
			if ec2err, ok := err.(awserr.Error); ok && ec2err.Code() == "InvalidSubnetID.NotFound" {
				resp = nil
			} else {
				log.Printf("Error on SubnetIpv6CidrStateRefreshFunc: %s", err)
				return nil, "", err
			}
		}

		if resp == nil {
			// Sometimes AWS just has consistency issues and doesn't see
			// our instance yet. Return an empty state.
			return nil, "", nil
		}

		if resp.Subnets[0].Ipv6CidrBlockAssociationSet == nil {
			return nil, "", nil
		}

		for _, association := range resp.Subnets[0].Ipv6CidrBlockAssociationSet {
			if *association.AssociationId == associationId {
				return association, *association.Ipv6CidrBlockState.State, nil
			}
		}

		return nil, "", nil
	}
}<|MERGE_RESOLUTION|>--- conflicted
+++ resolved
@@ -249,14 +249,11 @@
 	}
 
 	d.Set("arn", subnet.SubnetArn)
-<<<<<<< HEAD
-=======
 
 	if err := d.Set("tags", keyvaluetags.Ec2KeyValueTags(subnet.Tags).IgnoreAws().IgnorePrefixes(ignoreTagPrefixes).Ignore(ignoreTags).Map()); err != nil {
 		return fmt.Errorf("error setting tags: %s", err)
 	}
 
->>>>>>> 4dd7a00c
 	d.Set("owner_id", subnet.OwnerId)
 
 	_, tagsAreDefined := d.GetOk("tags")
@@ -273,13 +270,6 @@
 	d.Partial(true)
 
 	if d.HasChange("tags") {
-<<<<<<< HEAD
-		if err := setTags(conn, d); err != nil {
-			return err
-		} else {
-			d.SetPartial("tags")
-		}
-=======
 		o, n := d.GetChange("tags")
 
 		if err := keyvaluetags.Ec2UpdateTags(conn, d.Id(), o, n); err != nil {
@@ -287,7 +277,6 @@
 		}
 
 		d.SetPartial("tags")
->>>>>>> 4dd7a00c
 	}
 
 	if d.HasChange("map_public_ip_on_launch") {
