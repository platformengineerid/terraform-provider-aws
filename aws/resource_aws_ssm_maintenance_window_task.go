package aws

import (
	"fmt"
	"log"
	"regexp"
	"sort"
	"strings"

	"github.com/aws/aws-sdk-go/aws"
	"github.com/aws/aws-sdk-go/service/ssm"
	"github.com/hashicorp/terraform-plugin-sdk/v2/helper/schema"
	"github.com/hashicorp/terraform-plugin-sdk/v2/helper/validation"
)

func resourceAwsSsmMaintenanceWindowTask() *schema.Resource {
	return &schema.Resource{
		Create: resourceAwsSsmMaintenanceWindowTaskCreate,
		Read:   resourceAwsSsmMaintenanceWindowTaskRead,
		Update: resourceAwsSsmMaintenanceWindowTaskUpdate,
		Delete: resourceAwsSsmMaintenanceWindowTaskDelete,
		Importer: &schema.ResourceImporter{
			State: resourceAwsSsmMaintenanceWindowTaskImport,
		},

		Schema: map[string]*schema.Schema{
			"window_id": {
				Type:     schema.TypeString,
				Required: true,
				ForceNew: true,
			},

			"max_concurrency": {
				Type:         schema.TypeString,
				Required:     true,
				ValidateFunc: validation.StringMatch(regexp.MustCompile(`^([1-9][0-9]*|[1-9][0-9]%|[1-9]%|100%)$`), "must be a number without leading zeros or a percentage between 1% and 100% without leading zeros and ending with the percentage symbol"),
			},

			"max_errors": {
				Type:         schema.TypeString,
				Required:     true,
				ValidateFunc: validation.StringMatch(regexp.MustCompile(`^([1-9][0-9]*|[0]|[1-9][0-9]%|[0-9]%|100%)$`), "must be zero, a number without leading zeros, or a percentage between 1% and 100% without leading zeros and ending with the percentage symbol"),
			},

			"task_type": {
				Type:         schema.TypeString,
				Required:     true,
				ForceNew:     true,
				ValidateFunc: validation.StringInSlice(ssm.MaintenanceWindowTaskType_Values(), false),
			},

			"task_arn": {
				Type:     schema.TypeString,
				Required: true,
			},

			"service_role_arn": {
<<<<<<< HEAD
				Type:     schema.TypeString,
				Optional: true,
=======
				Type:         schema.TypeString,
				Required:     true,
				ValidateFunc: validateArn,
>>>>>>> 269e30a5
			},

			"targets": {
				Type:     schema.TypeList,
				Optional: true,
				MaxItems: 5,
				Elem: &schema.Resource{
					Schema: map[string]*schema.Schema{
						"key": {
							Type:     schema.TypeString,
							Required: true,
						},
						"values": {
							Type:     schema.TypeList,
							Required: true,
							MaxItems: 50,
							Elem:     &schema.Schema{Type: schema.TypeString},
						},
					},
				},
			},

			"name": {
				Type:     schema.TypeString,
				Optional: true,
				ValidateFunc: validation.StringMatch(regexp.MustCompile(`^[a-zA-Z0-9_\-.]{3,128}$`),
					"Only alphanumeric characters, hyphens, dots & underscores allowed."),
			},

			"description": {
				Type:         schema.TypeString,
				Optional:     true,
				ValidateFunc: validation.StringLenBetween(1, 128),
			},

			"priority": {
				Type:         schema.TypeInt,
				Optional:     true,
				ValidateFunc: validation.IntAtLeast(0),
			},

			"task_invocation_parameters": {
				Type:     schema.TypeList,
				Optional: true,
				MaxItems: 1,
				Elem: &schema.Resource{
					Schema: map[string]*schema.Schema{
						"automation_parameters": {
							Type:     schema.TypeList,
							Optional: true,
							MaxItems: 1,
							Elem: &schema.Resource{
								Schema: map[string]*schema.Schema{
									"document_version": {
										Type:         schema.TypeString,
										Optional:     true,
										ValidateFunc: validation.StringMatch(regexp.MustCompile("([$]LATEST|[$]DEFAULT|^[1-9][0-9]*$)"), "see https://docs.aws.amazon.com/systems-manager/latest/APIReference/API_MaintenanceWindowAutomationParameters.html"),
									},
									"parameter": {
										Type:     schema.TypeSet,
										Optional: true,
										Elem: &schema.Resource{
											Schema: map[string]*schema.Schema{
												"name": {
													Type:     schema.TypeString,
													Required: true,
												},

												"values": {
													Type:     schema.TypeList,
													Required: true,
													Elem:     &schema.Schema{Type: schema.TypeString},
												},
											},
										},
									},
								},
							},
						},

						"lambda_parameters": {
							Type:     schema.TypeList,
							Optional: true,
							MaxItems: 1,
							Elem: &schema.Resource{
								Schema: map[string]*schema.Schema{
									"client_context": {
										Type:         schema.TypeString,
										Optional:     true,
										ValidateFunc: validation.StringLenBetween(1, 8000),
									},

									"payload": {
										Type:         schema.TypeString,
										Optional:     true,
										Sensitive:    true,
										ValidateFunc: validation.StringLenBetween(0, 4096),
									},

									"qualifier": {
										Type:         schema.TypeString,
										Optional:     true,
										ValidateFunc: validation.StringLenBetween(1, 128),
									},
								},
							},
						},

						"run_command_parameters": {
							Type:     schema.TypeList,
							Optional: true,
							MaxItems: 1,
							Elem: &schema.Resource{
								Schema: map[string]*schema.Schema{
									"comment": {
										Type:         schema.TypeString,
										Optional:     true,
										ValidateFunc: validation.StringLenBetween(0, 100),
									},

									"document_hash": {
										Type:         schema.TypeString,
										Optional:     true,
										ValidateFunc: validation.StringLenBetween(0, 256),
									},

									"document_hash_type": {
										Type:         schema.TypeString,
										Optional:     true,
										ValidateFunc: validation.StringInSlice(ssm.DocumentHashType_Values(), false),
									},
									"document_version": {
										Type:         schema.TypeString,
										Optional:     true,
										ValidateFunc: validation.StringMatch(regexp.MustCompile(`([$]LATEST|[$]DEFAULT|^[1-9][0-9]*$)`), "must be $DEFAULT, $LATEST, or a version number"),
									},

									"notification_config": {
										Type:     schema.TypeList,
										Optional: true,
										MaxItems: 1,
										Elem: &schema.Resource{
											Schema: map[string]*schema.Schema{
												"notification_arn": {
													Type:         schema.TypeString,
													Optional:     true,
													ValidateFunc: validateArn,
												},

												"notification_events": {
													Type:     schema.TypeList,
													Optional: true,
													Elem: &schema.Schema{
														Type:         schema.TypeString,
														ValidateFunc: validation.StringInSlice(ssm.NotificationEvent_Values(), false),
													},
												},

												"notification_type": {
													Type:         schema.TypeString,
													Optional:     true,
													ValidateFunc: validation.StringInSlice(ssm.NotificationType_Values(), false),
												},
											},
										},
									},

									"output_s3_bucket": {
										Type:     schema.TypeString,
										Optional: true,
									},

									"output_s3_key_prefix": {
										Type:     schema.TypeString,
										Optional: true,
									},

									"parameter": {
										Type:     schema.TypeSet,
										Optional: true,
										Elem: &schema.Resource{
											Schema: map[string]*schema.Schema{
												"name": {
													Type:     schema.TypeString,
													Required: true,
												},

												"values": {
													Type:     schema.TypeList,
													Required: true,
													Elem:     &schema.Schema{Type: schema.TypeString},
												},
											},
										},
									},

									"service_role_arn": {
										Type:         schema.TypeString,
										Optional:     true,
										ValidateFunc: validateArn,
									},

									"timeout_seconds": {
										Type:         schema.TypeInt,
										Optional:     true,
										ValidateFunc: validation.IntBetween(30, 2592000),
									},
									"cloudwatch_config": {
										Type:     schema.TypeList,
										Optional: true,
										MaxItems: 1,
										Elem: &schema.Resource{
											Schema: map[string]*schema.Schema{
												"cloudwatch_log_group_name": {
													Type:     schema.TypeString,
													Optional: true,
													Computed: true,
												},
												"cloudwatch_output_enabled": {
													Type:     schema.TypeBool,
													Optional: true,
												},
											},
										},
									},
								},
							},
						},

						"step_functions_parameters": {
							Type:     schema.TypeList,
							Optional: true,
							MaxItems: 1,
							Elem: &schema.Resource{
								Schema: map[string]*schema.Schema{
									"input": {
										Type:         schema.TypeString,
										Optional:     true,
										Sensitive:    true,
										ValidateFunc: validation.StringLenBetween(0, 4096),
									},

									"name": {
										Type:         schema.TypeString,
										Optional:     true,
										ValidateFunc: validation.StringLenBetween(1, 80),
									},
								},
							},
						},
					},
				},
			},
		},
	}
}

func expandAwsSsmTaskInvocationParameters(config []interface{}) *ssm.MaintenanceWindowTaskInvocationParameters {
	if len(config) == 0 || config[0] == nil {
		return nil
	}

	params := &ssm.MaintenanceWindowTaskInvocationParameters{}
	for _, v := range config {
		paramConfig := v.(map[string]interface{})
		if attr, ok := paramConfig["automation_parameters"]; ok && len(attr.([]interface{})) > 0 && attr.([]interface{})[0] != nil {
			params.Automation = expandAwsSsmTaskInvocationAutomationParameters(attr.([]interface{}))
		}
		if attr, ok := paramConfig["lambda_parameters"]; ok && len(attr.([]interface{})) > 0 && attr.([]interface{})[0] != nil {
			params.Lambda = expandAwsSsmTaskInvocationLambdaParameters(attr.([]interface{}))
		}
		if attr, ok := paramConfig["run_command_parameters"]; ok && len(attr.([]interface{})) > 0 && attr.([]interface{})[0] != nil {
			params.RunCommand = expandAwsSsmTaskInvocationRunCommandParameters(attr.([]interface{}))
		}
		if attr, ok := paramConfig["step_functions_parameters"]; ok && len(attr.([]interface{})) > 0 && attr.([]interface{})[0] != nil {
			params.StepFunctions = expandAwsSsmTaskInvocationStepFunctionsParameters(attr.([]interface{}))
		}
	}
	return params
}

func flattenAwsSsmTaskInvocationParameters(parameters *ssm.MaintenanceWindowTaskInvocationParameters) []interface{} {
	result := make(map[string]interface{})
	if parameters.Automation != nil {
		result["automation_parameters"] = flattenAwsSsmTaskInvocationAutomationParameters(parameters.Automation)
	}

	if parameters.Lambda != nil {
		result["lambda_parameters"] = flattenAwsSsmTaskInvocationLambdaParameters(parameters.Lambda)
	}

	if parameters.RunCommand != nil {
		result["run_command_parameters"] = flattenAwsSsmTaskInvocationRunCommandParameters(parameters.RunCommand)
	}

	if parameters.StepFunctions != nil {
		result["step_functions_parameters"] = flattenAwsSsmTaskInvocationStepFunctionsParameters(parameters.StepFunctions)
	}

	return []interface{}{result}
}

func expandAwsSsmTaskInvocationAutomationParameters(config []interface{}) *ssm.MaintenanceWindowAutomationParameters {
	if len(config) == 0 || config[0] == nil {
		return nil
	}

	params := &ssm.MaintenanceWindowAutomationParameters{}
	configParam := config[0].(map[string]interface{})
	if attr, ok := configParam["document_version"]; ok && len(attr.(string)) != 0 {
		params.DocumentVersion = aws.String(attr.(string))
	}
	if attr, ok := configParam["parameter"]; ok && len(attr.(*schema.Set).List()) > 0 {
		params.Parameters = expandAwsSsmTaskInvocationCommonParameters(attr.(*schema.Set).List())
	}

	return params
}

func flattenAwsSsmTaskInvocationAutomationParameters(parameters *ssm.MaintenanceWindowAutomationParameters) []interface{} {
	result := make(map[string]interface{})

	if parameters.DocumentVersion != nil {
		result["document_version"] = aws.StringValue(parameters.DocumentVersion)
	}
	if parameters.Parameters != nil {
		result["parameter"] = flattenAwsSsmTaskInvocationCommonParameters(parameters.Parameters)
	}

	return []interface{}{result}
}

func expandAwsSsmTaskInvocationLambdaParameters(config []interface{}) *ssm.MaintenanceWindowLambdaParameters {
	if len(config) == 0 || config[0] == nil {
		return nil
	}

	params := &ssm.MaintenanceWindowLambdaParameters{}
	configParam := config[0].(map[string]interface{})
	if attr, ok := configParam["client_context"]; ok && len(attr.(string)) != 0 {
		params.ClientContext = aws.String(attr.(string))
	}
	if attr, ok := configParam["payload"]; ok && len(attr.(string)) != 0 {
		params.Payload = []byte(attr.(string))
	}
	if attr, ok := configParam["qualifier"]; ok && len(attr.(string)) != 0 {
		params.Qualifier = aws.String(attr.(string))
	}
	return params
}

func flattenAwsSsmTaskInvocationLambdaParameters(parameters *ssm.MaintenanceWindowLambdaParameters) []interface{} {
	result := make(map[string]interface{})

	if parameters.ClientContext != nil {
		result["client_context"] = aws.StringValue(parameters.ClientContext)
	}
	if parameters.Payload != nil {
		result["payload"] = string(parameters.Payload)
	}
	if parameters.Qualifier != nil {
		result["qualifier"] = aws.StringValue(parameters.Qualifier)
	}
	return []interface{}{result}
}

func expandAwsSsmTaskInvocationRunCommandParameters(config []interface{}) *ssm.MaintenanceWindowRunCommandParameters {
	if len(config) == 0 || config[0] == nil {
		return nil
	}

	params := &ssm.MaintenanceWindowRunCommandParameters{}
	configParam := config[0].(map[string]interface{})
	if attr, ok := configParam["comment"]; ok && len(attr.(string)) != 0 {
		params.Comment = aws.String(attr.(string))
	}
	if attr, ok := configParam["document_hash"]; ok && len(attr.(string)) != 0 {
		params.DocumentHash = aws.String(attr.(string))
	}
	if attr, ok := configParam["document_hash_type"]; ok && len(attr.(string)) != 0 {
		params.DocumentHashType = aws.String(attr.(string))
	}
	if attr, ok := configParam["document_version"]; ok && len(attr.(string)) != 0 {
		params.DocumentVersion = aws.String(attr.(string))
	}
	if attr, ok := configParam["notification_config"]; ok && len(attr.([]interface{})) > 0 {
		params.NotificationConfig = expandAwsSsmTaskInvocationRunCommandParametersNotificationConfig(attr.([]interface{}))
	}
	if attr, ok := configParam["output_s3_bucket"]; ok && len(attr.(string)) != 0 {
		params.OutputS3BucketName = aws.String(attr.(string))
	}
	if attr, ok := configParam["output_s3_key_prefix"]; ok && len(attr.(string)) != 0 {
		params.OutputS3KeyPrefix = aws.String(attr.(string))
	}
	if attr, ok := configParam["parameter"]; ok && len(attr.(*schema.Set).List()) > 0 {
		params.Parameters = expandAwsSsmTaskInvocationCommonParameters(attr.(*schema.Set).List())
	}
	if attr, ok := configParam["service_role_arn"]; ok && len(attr.(string)) != 0 {
		params.ServiceRoleArn = aws.String(attr.(string))
	}
	if attr, ok := configParam["timeout_seconds"]; ok && attr.(int) != 0 {
		params.TimeoutSeconds = aws.Int64(int64(attr.(int)))
	}

	if attr, ok := configParam["cloudwatch_config"]; ok && len(attr.([]interface{})) > 0 {
		params.CloudWatchOutputConfig = expandAwsSsmTaskInvocationRunCommandParametersCloudWatchConfig(attr.([]interface{}))
	}
	return params
}

func flattenAwsSsmTaskInvocationRunCommandParameters(parameters *ssm.MaintenanceWindowRunCommandParameters) []interface{} {
	result := make(map[string]interface{})

	if parameters.Comment != nil {
		result["comment"] = aws.StringValue(parameters.Comment)
	}
	if parameters.DocumentHash != nil {
		result["document_hash"] = aws.StringValue(parameters.DocumentHash)
	}
	if parameters.DocumentHashType != nil {
		result["document_hash_type"] = aws.StringValue(parameters.DocumentHashType)
	}
	if parameters.DocumentVersion != nil {
		result["document_version"] = aws.StringValue(parameters.DocumentVersion)
	}
	if parameters.NotificationConfig != nil {
		result["notification_config"] = flattenAwsSsmTaskInvocationRunCommandParametersNotificationConfig(parameters.NotificationConfig)
	}
	if parameters.OutputS3BucketName != nil {
		result["output_s3_bucket"] = aws.StringValue(parameters.OutputS3BucketName)
	}
	if parameters.OutputS3KeyPrefix != nil {
		result["output_s3_key_prefix"] = aws.StringValue(parameters.OutputS3KeyPrefix)
	}
	if parameters.Parameters != nil {
		result["parameter"] = flattenAwsSsmTaskInvocationCommonParameters(parameters.Parameters)
	}
	if parameters.ServiceRoleArn != nil {
		result["service_role_arn"] = aws.StringValue(parameters.ServiceRoleArn)
	}
	if parameters.TimeoutSeconds != nil {
		result["timeout_seconds"] = aws.Int64Value(parameters.TimeoutSeconds)
	}
	if parameters.CloudWatchOutputConfig != nil {
		result["cloudwatch_config"] = flattenAwsSsmTaskInvocationRunCommandParametersCloudWatchConfig(parameters.CloudWatchOutputConfig)
	}

	return []interface{}{result}
}

func expandAwsSsmTaskInvocationStepFunctionsParameters(config []interface{}) *ssm.MaintenanceWindowStepFunctionsParameters {
	if len(config) == 0 || config[0] == nil {
		return nil
	}

	params := &ssm.MaintenanceWindowStepFunctionsParameters{}
	configParam := config[0].(map[string]interface{})

	if attr, ok := configParam["input"]; ok && len(attr.(string)) != 0 {
		params.Input = aws.String(attr.(string))
	}
	if attr, ok := configParam["name"]; ok && len(attr.(string)) != 0 {
		params.Name = aws.String(attr.(string))
	}

	return params
}

func flattenAwsSsmTaskInvocationStepFunctionsParameters(parameters *ssm.MaintenanceWindowStepFunctionsParameters) []interface{} {
	result := make(map[string]interface{})

	if parameters.Input != nil {
		result["input"] = aws.StringValue(parameters.Input)
	}
	if parameters.Name != nil {
		result["name"] = aws.StringValue(parameters.Name)
	}
	return []interface{}{result}
}

func expandAwsSsmTaskInvocationRunCommandParametersNotificationConfig(config []interface{}) *ssm.NotificationConfig {
	if len(config) == 0 || config[0] == nil {
		return nil
	}

	params := &ssm.NotificationConfig{}
	configParam := config[0].(map[string]interface{})

	if attr, ok := configParam["notification_arn"]; ok && len(attr.(string)) != 0 {
		params.NotificationArn = aws.String(attr.(string))
	}
	if attr, ok := configParam["notification_events"]; ok && len(attr.([]interface{})) > 0 {
		params.NotificationEvents = expandStringList(attr.([]interface{}))
	}
	if attr, ok := configParam["notification_type"]; ok && len(attr.(string)) != 0 {
		params.NotificationType = aws.String(attr.(string))
	}

	return params
}

func flattenAwsSsmTaskInvocationRunCommandParametersNotificationConfig(config *ssm.NotificationConfig) []interface{} {
	result := make(map[string]interface{})

	if config.NotificationArn != nil {
		result["notification_arn"] = aws.StringValue(config.NotificationArn)
	}
	if config.NotificationEvents != nil {
		result["notification_events"] = flattenStringList(config.NotificationEvents)
	}
	if config.NotificationType != nil {
		result["notification_type"] = aws.StringValue(config.NotificationType)
	}

	return []interface{}{result}
}

func expandAwsSsmTaskInvocationRunCommandParametersCloudWatchConfig(config []interface{}) *ssm.CloudWatchOutputConfig {
	if len(config) == 0 || config[0] == nil {
		return nil
	}

	params := &ssm.CloudWatchOutputConfig{}
	configParam := config[0].(map[string]interface{})

	if attr, ok := configParam["cloudwatch_log_group_name"]; ok && len(attr.(string)) != 0 {
		params.CloudWatchLogGroupName = aws.String(attr.(string))
	}
	if attr, ok := configParam["cloudwatch_output_enabled"]; ok {
		params.CloudWatchOutputEnabled = aws.Bool(attr.(bool))
	}

	return params
}

func flattenAwsSsmTaskInvocationRunCommandParametersCloudWatchConfig(config *ssm.CloudWatchOutputConfig) []interface{} {
	result := make(map[string]interface{})

	if config.CloudWatchLogGroupName != nil {
		result["cloudwatch_log_group_name"] = aws.StringValue(config.CloudWatchLogGroupName)
	}
	if config.CloudWatchOutputEnabled != nil {
		result["cloudwatch_output_enabled"] = aws.BoolValue(config.CloudWatchOutputEnabled)
	}

	return []interface{}{result}
}

func expandAwsSsmTaskInvocationCommonParameters(config []interface{}) map[string][]*string {
	if len(config) == 0 || config[0] == nil {
		return nil
	}

	params := make(map[string][]*string)

	for _, v := range config {
		paramConfig := v.(map[string]interface{})
		params[paramConfig["name"].(string)] = expandStringList(paramConfig["values"].([]interface{}))
	}

	return params
}

func flattenAwsSsmTaskInvocationCommonParameters(parameters map[string][]*string) []interface{} {
	attributes := make([]interface{}, 0, len(parameters))

	keys := make([]string, 0, len(parameters))
	for k := range parameters {
		keys = append(keys, k)
	}
	sort.Strings(keys)

	for _, key := range keys {
		values := make([]string, 0)
		for _, value := range parameters[key] {
			values = append(values, aws.StringValue(value))
		}
		params := map[string]interface{}{
			"name":   key,
			"values": values,
		}
		attributes = append(attributes, params)
	}

	return attributes
}

func resourceAwsSsmMaintenanceWindowTaskCreate(d *schema.ResourceData, meta interface{}) error {
	conn := meta.(*AWSClient).ssmconn

	log.Printf("[INFO] Registering SSM Maintenance Window Task")

	params := &ssm.RegisterTaskWithMaintenanceWindowInput{
		WindowId:       aws.String(d.Get("window_id").(string)),
		MaxConcurrency: aws.String(d.Get("max_concurrency").(string)),
		MaxErrors:      aws.String(d.Get("max_errors").(string)),
		TaskType:       aws.String(d.Get("task_type").(string)),
		TaskArn:        aws.String(d.Get("task_arn").(string)),
	}

	if v, ok := d.GetOk("targets"); ok {
		params.Targets = expandAwsSsmTargets(v.([]interface{}))
	}

	if v, ok := d.GetOk("service_role_arn"); ok {
		params.ServiceRoleArn = aws.String(v.(string))
	}

	if v, ok := d.GetOk("name"); ok {
		params.Name = aws.String(v.(string))
	}

	if v, ok := d.GetOk("description"); ok {
		params.Description = aws.String(v.(string))
	}

	if v, ok := d.GetOk("priority"); ok {
		params.Priority = aws.Int64(int64(v.(int)))
	}

	if v, ok := d.GetOk("task_invocation_parameters"); ok {
		params.TaskInvocationParameters = expandAwsSsmTaskInvocationParameters(v.([]interface{}))
	}

	resp, err := conn.RegisterTaskWithMaintenanceWindow(params)
	if err != nil {
		return err
	}

	d.SetId(aws.StringValue(resp.WindowTaskId))

	return resourceAwsSsmMaintenanceWindowTaskRead(d, meta)
}

func resourceAwsSsmMaintenanceWindowTaskRead(d *schema.ResourceData, meta interface{}) error {
	conn := meta.(*AWSClient).ssmconn
	windowID := d.Get("window_id").(string)

	params := &ssm.GetMaintenanceWindowTaskInput{
		WindowId:     aws.String(windowID),
		WindowTaskId: aws.String(d.Id()),
	}
	resp, err := conn.GetMaintenanceWindowTask(params)
	if isAWSErr(err, ssm.ErrCodeDoesNotExistException, "") {
		log.Printf("[WARN] Maintenance Window (%s) Task (%s) not found, removing from state", windowID, d.Id())
		d.SetId("")
		return nil
	}
	if err != nil {
		return fmt.Errorf("Error getting Maintenance Window (%s) Task (%s): %s", windowID, d.Id(), err)
	}

	d.Set("window_id", resp.WindowId)
	d.Set("max_concurrency", resp.MaxConcurrency)
	d.Set("max_errors", resp.MaxErrors)
	d.Set("task_type", resp.TaskType)
	d.Set("service_role_arn", resp.ServiceRoleArn)
	d.Set("task_arn", resp.TaskArn)
	d.Set("priority", resp.Priority)
	d.Set("name", resp.Name)
	d.Set("description", resp.Description)

	if resp.TaskInvocationParameters != nil {
		if err := d.Set("task_invocation_parameters", flattenAwsSsmTaskInvocationParameters(resp.TaskInvocationParameters)); err != nil {
			return fmt.Errorf("Error setting task_invocation_parameters error: %#v", err)
		}
	}

	if err := d.Set("targets", flattenAwsSsmTargets(resp.Targets)); err != nil {
		return fmt.Errorf("Error setting targets error: %#v", err)
	}

	return nil
}

func resourceAwsSsmMaintenanceWindowTaskUpdate(d *schema.ResourceData, meta interface{}) error {
	conn := meta.(*AWSClient).ssmconn
	windowID := d.Get("window_id").(string)

	params := &ssm.UpdateMaintenanceWindowTaskInput{
		WindowId:       aws.String(windowID),
		WindowTaskId:   aws.String(d.Id()),
		MaxConcurrency: aws.String(d.Get("max_concurrency").(string)),
		MaxErrors:      aws.String(d.Get("max_errors").(string)),
		TaskArn:        aws.String(d.Get("task_arn").(string)),
		Targets:        expandAwsSsmTargets(d.Get("targets").([]interface{})),
		Replace:        aws.Bool(true),
	}

	if v, ok := d.GetOk("service_role_arn"); ok {
		params.ServiceRoleArn = aws.String(v.(string))
	}

	if v, ok := d.GetOk("name"); ok {
		params.Name = aws.String(v.(string))
	}

	if v, ok := d.GetOk("description"); ok {
		params.Description = aws.String(v.(string))
	}

	if v, ok := d.GetOk("priority"); ok {
		params.Priority = aws.Int64(int64(v.(int)))
	}

	if v, ok := d.GetOk("task_invocation_parameters"); ok {
		params.TaskInvocationParameters = expandAwsSsmTaskInvocationParameters(v.([]interface{}))
	}

	_, err := conn.UpdateMaintenanceWindowTask(params)
	if isAWSErr(err, ssm.ErrCodeDoesNotExistException, "") {
		log.Printf("[WARN] Maintenance Window (%s) Task (%s) not found, removing from state", windowID, d.Id())
		d.SetId("")
		return nil
	}

	if err != nil {
		return fmt.Errorf("Error updating Maintenance Window (%s) Task (%s): %s", windowID, d.Id(), err)
	}

	return resourceAwsSsmMaintenanceWindowTaskRead(d, meta)
}

func resourceAwsSsmMaintenanceWindowTaskDelete(d *schema.ResourceData, meta interface{}) error {
	conn := meta.(*AWSClient).ssmconn

	log.Printf("[INFO] Deregistering SSM Maintenance Window Task: %s", d.Id())

	params := &ssm.DeregisterTaskFromMaintenanceWindowInput{
		WindowId:     aws.String(d.Get("window_id").(string)),
		WindowTaskId: aws.String(d.Id()),
	}

	_, err := conn.DeregisterTaskFromMaintenanceWindow(params)
	if isAWSErr(err, ssm.ErrCodeDoesNotExistException, "") {
		return nil
	}
	if err != nil {
		return fmt.Errorf("error deregistering SSM Maintenance Window Task (%s): %s", d.Id(), err)
	}

	return nil
}

func resourceAwsSsmMaintenanceWindowTaskImport(d *schema.ResourceData, meta interface{}) ([]*schema.ResourceData, error) {
	idParts := strings.SplitN(d.Id(), "/", 2)
	if len(idParts) != 2 || idParts[0] == "" || idParts[1] == "" {
		return nil, fmt.Errorf("unexpected format of ID (%q), expected <window-id>/<window-task-id>", d.Id())
	}

	windowID := idParts[0]
	windowTaskID := idParts[1]

	d.Set("window_id", windowID)
	d.SetId(windowTaskID)

	return []*schema.ResourceData{d}, nil
}<|MERGE_RESOLUTION|>--- conflicted
+++ resolved
@@ -55,14 +55,9 @@
 			},
 
 			"service_role_arn": {
-<<<<<<< HEAD
-				Type:     schema.TypeString,
-				Optional: true,
-=======
 				Type:         schema.TypeString,
-				Required:     true,
+				Optional:     true,
 				ValidateFunc: validateArn,
->>>>>>> 269e30a5
 			},
 
 			"targets": {
