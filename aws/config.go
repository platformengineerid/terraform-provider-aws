package aws

import (
	"crypto/tls"
	"errors"
	"fmt"
	"log"
	"net/http"
	"os"
	"strings"
	"time"

	"github.com/aws/aws-sdk-go/aws"
	"github.com/aws/aws-sdk-go/aws/awserr"
	"github.com/aws/aws-sdk-go/aws/endpoints"
	"github.com/aws/aws-sdk-go/aws/request"
	"github.com/aws/aws-sdk-go/aws/session"
	"github.com/aws/aws-sdk-go/service/acm"
	"github.com/aws/aws-sdk-go/service/acmpca"
	"github.com/aws/aws-sdk-go/service/apigateway"
	"github.com/aws/aws-sdk-go/service/applicationautoscaling"
	"github.com/aws/aws-sdk-go/service/appsync"
	"github.com/aws/aws-sdk-go/service/athena"
	"github.com/aws/aws-sdk-go/service/autoscaling"
	"github.com/aws/aws-sdk-go/service/batch"
	"github.com/aws/aws-sdk-go/service/budgets"
	"github.com/aws/aws-sdk-go/service/cloud9"
	"github.com/aws/aws-sdk-go/service/cloudformation"
	"github.com/aws/aws-sdk-go/service/cloudfront"
	"github.com/aws/aws-sdk-go/service/cloudtrail"
	"github.com/aws/aws-sdk-go/service/cloudwatch"
	"github.com/aws/aws-sdk-go/service/cloudwatchevents"
	"github.com/aws/aws-sdk-go/service/cloudwatchlogs"
	"github.com/aws/aws-sdk-go/service/codebuild"
	"github.com/aws/aws-sdk-go/service/codecommit"
	"github.com/aws/aws-sdk-go/service/codedeploy"
	"github.com/aws/aws-sdk-go/service/codepipeline"
	"github.com/aws/aws-sdk-go/service/cognitoidentity"
	"github.com/aws/aws-sdk-go/service/cognitoidentityprovider"
	"github.com/aws/aws-sdk-go/service/configservice"
	"github.com/aws/aws-sdk-go/service/databasemigrationservice"
	"github.com/aws/aws-sdk-go/service/dax"
	"github.com/aws/aws-sdk-go/service/devicefarm"
	"github.com/aws/aws-sdk-go/service/directconnect"
	"github.com/aws/aws-sdk-go/service/directoryservice"
	"github.com/aws/aws-sdk-go/service/dynamodb"
	"github.com/aws/aws-sdk-go/service/ec2"
	"github.com/aws/aws-sdk-go/service/ecr"
	"github.com/aws/aws-sdk-go/service/ecs"
	"github.com/aws/aws-sdk-go/service/efs"
	"github.com/aws/aws-sdk-go/service/eks"
	"github.com/aws/aws-sdk-go/service/elasticache"
	"github.com/aws/aws-sdk-go/service/elasticbeanstalk"
	elasticsearch "github.com/aws/aws-sdk-go/service/elasticsearchservice"
	"github.com/aws/aws-sdk-go/service/elastictranscoder"
	"github.com/aws/aws-sdk-go/service/elb"
	"github.com/aws/aws-sdk-go/service/elbv2"
	"github.com/aws/aws-sdk-go/service/emr"
	"github.com/aws/aws-sdk-go/service/firehose"
	"github.com/aws/aws-sdk-go/service/fms"
	"github.com/aws/aws-sdk-go/service/gamelift"
	"github.com/aws/aws-sdk-go/service/glacier"
	"github.com/aws/aws-sdk-go/service/glue"
	"github.com/aws/aws-sdk-go/service/guardduty"
	"github.com/aws/aws-sdk-go/service/iam"
	"github.com/aws/aws-sdk-go/service/inspector"
	"github.com/aws/aws-sdk-go/service/iot"
	"github.com/aws/aws-sdk-go/service/kinesis"
	"github.com/aws/aws-sdk-go/service/kms"
	"github.com/aws/aws-sdk-go/service/lambda"
	"github.com/aws/aws-sdk-go/service/lexmodelbuildingservice"
	"github.com/aws/aws-sdk-go/service/lightsail"
	"github.com/aws/aws-sdk-go/service/macie"
	"github.com/aws/aws-sdk-go/service/mediastore"
	"github.com/aws/aws-sdk-go/service/mq"
	"github.com/aws/aws-sdk-go/service/neptune"
	"github.com/aws/aws-sdk-go/service/opsworks"
	"github.com/aws/aws-sdk-go/service/organizations"
	"github.com/aws/aws-sdk-go/service/pinpoint"
	"github.com/aws/aws-sdk-go/service/pricing"
	"github.com/aws/aws-sdk-go/service/rds"
	"github.com/aws/aws-sdk-go/service/redshift"
	"github.com/aws/aws-sdk-go/service/route53"
	"github.com/aws/aws-sdk-go/service/s3"
	"github.com/aws/aws-sdk-go/service/secretsmanager"
	"github.com/aws/aws-sdk-go/service/servicecatalog"
	"github.com/aws/aws-sdk-go/service/servicediscovery"
	"github.com/aws/aws-sdk-go/service/ses"
	"github.com/aws/aws-sdk-go/service/sfn"
	"github.com/aws/aws-sdk-go/service/simpledb"
	"github.com/aws/aws-sdk-go/service/sns"
	"github.com/aws/aws-sdk-go/service/sqs"
	"github.com/aws/aws-sdk-go/service/ssm"
	"github.com/aws/aws-sdk-go/service/storagegateway"
	"github.com/aws/aws-sdk-go/service/sts"
	"github.com/aws/aws-sdk-go/service/swf"
	"github.com/aws/aws-sdk-go/service/waf"
	"github.com/aws/aws-sdk-go/service/wafregional"
	"github.com/aws/aws-sdk-go/service/workspaces"
	"github.com/davecgh/go-spew/spew"
	"github.com/hashicorp/go-cleanhttp"
	"github.com/hashicorp/terraform/helper/logging"
	"github.com/hashicorp/terraform/terraform"
)

type Config struct {
	AccessKey     string
	SecretKey     string
	CredsFilename string
	Profile       string
	Token         string
	Region        string
	MaxRetries    int

	AssumeRoleARN         string
	AssumeRoleExternalID  string
	AssumeRoleSessionName string
	AssumeRolePolicy      string

	AllowedAccountIds   []interface{}
	ForbiddenAccountIds []interface{}

	AcmEndpoint              string
	ApigatewayEndpoint       string
	CloudFormationEndpoint   string
	CloudWatchEndpoint       string
	CloudWatchEventsEndpoint string
	CloudWatchLogsEndpoint   string
	DynamoDBEndpoint         string
	DeviceFarmEndpoint       string
	Ec2Endpoint              string
	EcsEndpoint              string
	AutoscalingEndpoint      string
	EcrEndpoint              string
	EfsEndpoint              string
	EsEndpoint               string
	ElbEndpoint              string
	IamEndpoint              string
	KinesisEndpoint          string
	KmsEndpoint              string
	LambdaEndpoint           string
	RdsEndpoint              string
	R53Endpoint              string
	S3Endpoint               string
	SnsEndpoint              string
	SqsEndpoint              string
	StsEndpoint              string
	SsmEndpoint              string
	Insecure                 bool

	SkipCredsValidation     bool
	SkipGetEC2Platforms     bool
	SkipRegionValidation    bool
	SkipRequestingAccountId bool
	SkipMetadataApiCheck    bool
	S3ForcePathStyle        bool
}

type AWSClient struct {
	cfconn                *cloudformation.CloudFormation
	cloud9conn            *cloud9.Cloud9
	cloudfrontconn        *cloudfront.CloudFront
	cloudtrailconn        *cloudtrail.CloudTrail
	cloudwatchconn        *cloudwatch.CloudWatch
	cloudwatchlogsconn    *cloudwatchlogs.CloudWatchLogs
	cloudwatcheventsconn  *cloudwatchevents.CloudWatchEvents
	cognitoconn           *cognitoidentity.CognitoIdentity
	cognitoidpconn        *cognitoidentityprovider.CognitoIdentityProvider
	configconn            *configservice.ConfigService
	daxconn               *dax.DAX
	devicefarmconn        *devicefarm.DeviceFarm
	dmsconn               *databasemigrationservice.DatabaseMigrationService
	dsconn                *directoryservice.DirectoryService
	dynamodbconn          *dynamodb.DynamoDB
	ec2conn               *ec2.EC2
	ecrconn               *ecr.ECR
	ecsconn               *ecs.ECS
	efsconn               *efs.EFS
	eksconn               *eks.EKS
	elbconn               *elb.ELB
	elbv2conn             *elbv2.ELBV2
	emrconn               *emr.EMR
	esconn                *elasticsearch.ElasticsearchService
	acmconn               *acm.ACM
	acmpcaconn            *acmpca.ACMPCA
	apigateway            *apigateway.APIGateway
	appautoscalingconn    *applicationautoscaling.ApplicationAutoScaling
	autoscalingconn       *autoscaling.AutoScaling
	s3conn                *s3.S3
	secretsmanagerconn    *secretsmanager.SecretsManager
	scconn                *servicecatalog.ServiceCatalog
	sesConn               *ses.SES
	simpledbconn          *simpledb.SimpleDB
	sqsconn               *sqs.SQS
	snsconn               *sns.SNS
	stsconn               *sts.STS
	redshiftconn          *redshift.Redshift
	r53conn               *route53.Route53
	partition             string
	accountid             string
	supportedplatforms    []string
	region                string
	rdsconn               *rds.RDS
	iamconn               *iam.IAM
	kinesisconn           *kinesis.Kinesis
	kmsconn               *kms.KMS
	gameliftconn          *gamelift.GameLift
	firehoseconn          *firehose.Firehose
	fmsconn               *fms.FMS
	inspectorconn         *inspector.Inspector
	elasticacheconn       *elasticache.ElastiCache
	elasticbeanstalkconn  *elasticbeanstalk.ElasticBeanstalk
	elastictranscoderconn *elastictranscoder.ElasticTranscoder
	lambdaconn            *lambda.Lambda
	lightsailconn         *lightsail.Lightsail
	macieconn             *macie.Macie
	mqconn                *mq.MQ
	opsworksconn          *opsworks.OpsWorks
	organizationsconn     *organizations.Organizations
	glacierconn           *glacier.Glacier
	guarddutyconn         *guardduty.GuardDuty
	codebuildconn         *codebuild.CodeBuild
	codedeployconn        *codedeploy.CodeDeploy
	codecommitconn        *codecommit.CodeCommit
	codepipelineconn      *codepipeline.CodePipeline
	sdconn                *servicediscovery.ServiceDiscovery
	sfnconn               *sfn.SFN
	ssmconn               *ssm.SSM
	storagegatewayconn    *storagegateway.StorageGateway
	swfconn               *swf.SWF
	wafconn               *waf.WAF
	wafregionalconn       *wafregional.WAFRegional
	iotconn               *iot.IoT
	batchconn             *batch.Batch
	glueconn              *glue.Glue
	athenaconn            *athena.Athena
	dxconn                *directconnect.DirectConnect
	mediastoreconn        *mediastore.MediaStore
<<<<<<< HEAD
	appsyncconn           *appsync.AppSync
	lexmodelconn          *lexmodelbuildingservice.LexModelBuildingService
	budgetconn            *budgets.Budgets
	neptuneconn           *neptune.Neptune
	pricingconn           *pricing.Pricing
	pinpointconn          *pinpoint.Pinpoint
=======
	wsconn                *workspaces.WorkSpaces
>>>>>>> 2c8c2477
}

func (c *AWSClient) S3() *s3.S3 {
	return c.s3conn
}

func (c *AWSClient) DynamoDB() *dynamodb.DynamoDB {
	return c.dynamodbconn
}

func (c *AWSClient) IsChinaCloud() bool {
	_, isChinaCloud := endpoints.PartitionForRegion([]endpoints.Partition{endpoints.AwsCnPartition()}, c.region)
	return isChinaCloud
}

// Client configures and returns a fully initialized AWSClient
func (c *Config) Client() (interface{}, error) {
	// Get the auth and region. This can fail if keys/regions were not
	// specified and we're attempting to use the environment.
	if c.SkipRegionValidation {
		log.Println("[INFO] Skipping region validation")
	} else {
		log.Println("[INFO] Building AWS region structure")
		err := c.ValidateRegion()
		if err != nil {
			return nil, err
		}
	}

	var client AWSClient
	// store AWS region in client struct, for region specific operations such as
	// bucket storage in S3
	client.region = c.Region

	log.Println("[INFO] Building AWS auth structure")
	creds, err := GetCredentials(c)
	if err != nil {
		return nil, err
	}

	// define the AWS Session options
	// Credentials or Profile will be set in the Options below
	// MaxRetries may be set once we validate credentials
	var opt = session.Options{
		Config: aws.Config{
			Region:           aws.String(c.Region),
			MaxRetries:       aws.Int(0),
			HTTPClient:       cleanhttp.DefaultClient(),
			S3ForcePathStyle: aws.Bool(c.S3ForcePathStyle),
		},
	}

	// Call Get to check for credential provider. If nothing found, we'll get an
	// error, and we can present it nicely to the user
	cp, err := creds.Get()
	if err != nil {
		if awsErr, ok := err.(awserr.Error); ok && awsErr.Code() == "NoCredentialProviders" {
			// If a profile wasn't specified, the session may still be able to resolve credentials from shared config.
			if c.Profile == "" {
				sess, err := session.NewSession()
				if err != nil {
					return nil, errors.New(`No valid credential sources found for AWS Provider.
	Please see https://terraform.io/docs/providers/aws/index.html for more information on
	providing credentials for the AWS Provider`)
				}
				_, err = sess.Config.Credentials.Get()
				if err != nil {
					return nil, errors.New(`No valid credential sources found for AWS Provider.
	Please see https://terraform.io/docs/providers/aws/index.html for more information on
	providing credentials for the AWS Provider`)
				}
				log.Printf("[INFO] Using session-derived AWS Auth")
				opt.Config.Credentials = sess.Config.Credentials
			} else {
				log.Printf("[INFO] AWS Auth using Profile: %q", c.Profile)
				opt.Profile = c.Profile
				opt.SharedConfigState = session.SharedConfigEnable
			}
		} else {
			return nil, fmt.Errorf("Error loading credentials for AWS Provider: %s", err)
		}
	} else {
		// add the validated credentials to the session options
		log.Printf("[INFO] AWS Auth provider used: %q", cp.ProviderName)
		opt.Config.Credentials = creds
	}

	if logging.IsDebugOrHigher() {
		opt.Config.LogLevel = aws.LogLevel(aws.LogDebugWithHTTPBody | aws.LogDebugWithRequestRetries | aws.LogDebugWithRequestErrors)
		opt.Config.Logger = awsLogger{}
	}

	if c.Insecure {
		transport := opt.Config.HTTPClient.Transport.(*http.Transport)
		transport.TLSClientConfig = &tls.Config{
			InsecureSkipVerify: true,
		}
	}

	// create base session with no retries. MaxRetries will be set later
	sess, err := session.NewSessionWithOptions(opt)
	if err != nil {
		if awsErr, ok := err.(awserr.Error); ok && awsErr.Code() == "NoCredentialProviders" {
			return nil, errors.New(`No valid credential sources found for AWS Provider.
  Please see https://terraform.io/docs/providers/aws/index.html for more information on
  providing credentials for the AWS Provider`)
		}
		return nil, fmt.Errorf("Error creating AWS session: %s", err)
	}

	sess.Handlers.Build.PushBackNamed(addTerraformVersionToUserAgent)

	if extraDebug := os.Getenv("TERRAFORM_AWS_AUTHFAILURE_DEBUG"); extraDebug != "" {
		sess.Handlers.UnmarshalError.PushFrontNamed(debugAuthFailure)
	}

	// if the desired number of retries is non-zero, update the session
	if c.MaxRetries > 0 {
		sess = sess.Copy(&aws.Config{MaxRetries: aws.Int(c.MaxRetries)})
	}

	// Generally, we want to configure a lower retry theshold for networking issues
	// as the session retry threshold is very high by default and can mask permanent
	// networking failures, such as a non-existent service endpoint.
	// MaxRetries will override this logic if it has a lower retry threshold.
	// NOTE: This logic can be fooled by other request errors raising the retry count
	//       before any networking error occurs
	sess.Handlers.Retry.PushBack(func(r *request.Request) {
		// We currently depend on the DefaultRetryer exponential backoff here.
		// ~10 retries gives a fair backoff of a few seconds.
		if r.RetryCount < 9 {
			return
		}
		// RequestError: send request failed
		// caused by: Post https://FQDN/: dial tcp: lookup FQDN: no such host
		if isAWSErrExtended(r.Error, "RequestError", "send request failed", "no such host") {
			log.Printf("[WARN] Disabling retries after next request due to networking issue")
			r.Retryable = aws.Bool(false)
		}
		// RequestError: send request failed
		// caused by: Post https://FQDN/: dial tcp IPADDRESS:443: connect: connection refused
		if isAWSErrExtended(r.Error, "RequestError", "send request failed", "connection refused") {
			log.Printf("[WARN] Disabling retries after next request due to networking issue")
			r.Retryable = aws.Bool(false)
		}
	})

	// This restriction should only be used for Route53 sessions.
	// Other resources that have restrictions should allow the API to fail, rather
	// than Terraform abstracting the region for the user. This can lead to breaking
	// changes if that resource is ever opened up to more regions.
	r53Sess := sess.Copy(&aws.Config{Region: aws.String("us-east-1"), Endpoint: aws.String(c.R53Endpoint)})

	// Some services have user-configurable endpoints
	awsAcmSess := sess.Copy(&aws.Config{Endpoint: aws.String(c.AcmEndpoint)})
	awsApigatewaySess := sess.Copy(&aws.Config{Endpoint: aws.String(c.ApigatewayEndpoint)})
	awsCfSess := sess.Copy(&aws.Config{Endpoint: aws.String(c.CloudFormationEndpoint)})
	awsCwSess := sess.Copy(&aws.Config{Endpoint: aws.String(c.CloudWatchEndpoint)})
	awsCweSess := sess.Copy(&aws.Config{Endpoint: aws.String(c.CloudWatchEventsEndpoint)})
	awsCwlSess := sess.Copy(&aws.Config{Endpoint: aws.String(c.CloudWatchLogsEndpoint)})
	awsDynamoSess := sess.Copy(&aws.Config{Endpoint: aws.String(c.DynamoDBEndpoint)})
	awsEc2Sess := sess.Copy(&aws.Config{Endpoint: aws.String(c.Ec2Endpoint)})
	awsAutoscalingSess := sess.Copy(&aws.Config{Endpoint: aws.String(c.AutoscalingEndpoint)})
	awsEcrSess := sess.Copy(&aws.Config{Endpoint: aws.String(c.EcrEndpoint)})
	awsEcsSess := sess.Copy(&aws.Config{Endpoint: aws.String(c.EcsEndpoint)})
	awsEfsSess := sess.Copy(&aws.Config{Endpoint: aws.String(c.EfsEndpoint)})
	awsElbSess := sess.Copy(&aws.Config{Endpoint: aws.String(c.ElbEndpoint)})
	awsEsSess := sess.Copy(&aws.Config{Endpoint: aws.String(c.EsEndpoint)})
	awsIamSess := sess.Copy(&aws.Config{Endpoint: aws.String(c.IamEndpoint)})
	awsLambdaSess := sess.Copy(&aws.Config{Endpoint: aws.String(c.LambdaEndpoint)})
	awsKinesisSess := sess.Copy(&aws.Config{Endpoint: aws.String(c.KinesisEndpoint)})
	awsKmsSess := sess.Copy(&aws.Config{Endpoint: aws.String(c.KmsEndpoint)})
	awsRdsSess := sess.Copy(&aws.Config{Endpoint: aws.String(c.RdsEndpoint)})
	awsS3Sess := sess.Copy(&aws.Config{Endpoint: aws.String(c.S3Endpoint)})
	awsSnsSess := sess.Copy(&aws.Config{Endpoint: aws.String(c.SnsEndpoint)})
	awsSqsSess := sess.Copy(&aws.Config{Endpoint: aws.String(c.SqsEndpoint)})
	awsStsSess := sess.Copy(&aws.Config{Endpoint: aws.String(c.StsEndpoint)})
	awsDeviceFarmSess := sess.Copy(&aws.Config{Endpoint: aws.String(c.DeviceFarmEndpoint)})
	awsSsmSess := sess.Copy(&aws.Config{Endpoint: aws.String(c.SsmEndpoint)})

	log.Println("[INFO] Initializing DeviceFarm SDK connection")
	client.devicefarmconn = devicefarm.New(awsDeviceFarmSess)

	// Beyond verifying credentials (if enabled), we use the next set of logic
	// to determine two pieces of information required for manually assembling
	// resource ARNs when they are not available in the service API:
	//  * client.accountid
	//  * client.partition
	client.iamconn = iam.New(awsIamSess)
	client.stsconn = sts.New(awsStsSess)

	if c.AssumeRoleARN != "" {
		client.accountid, client.partition, _ = parseAccountIDAndPartitionFromARN(c.AssumeRoleARN)
	}

	// Validate credentials early and fail before we do any graph walking.
	if !c.SkipCredsValidation {
		var err error
		client.accountid, client.partition, err = GetAccountIDAndPartitionFromSTSGetCallerIdentity(client.stsconn)
		if err != nil {
			return nil, fmt.Errorf("error validating provider credentials: %s", err)
		}
	}

	if client.accountid == "" && !c.SkipRequestingAccountId {
		var err error
		client.accountid, client.partition, err = GetAccountIDAndPartition(client.iamconn, client.stsconn, cp.ProviderName)
		if err != nil {
			// DEPRECATED: Next major version of the provider should return the error instead of logging
			//             if skip_request_account_id is not enabled.
			log.Printf("[WARN] %s", fmt.Sprintf(
				"AWS account ID not previously found and failed retrieving via all available methods. "+
					"This will return an error in the next major version of the AWS provider. "+
					"See https://www.terraform.io/docs/providers/aws/index.html#skip_requesting_account_id for workaround and implications. "+
					"Errors: %s", err))
		}
	}

	if client.accountid == "" {
		log.Printf("[WARN] AWS account ID not found for provider. See https://www.terraform.io/docs/providers/aws/index.html#skip_requesting_account_id for implications.")
	}

	authErr := c.ValidateAccountId(client.accountid)
	if authErr != nil {
		return nil, authErr
	}

	// Infer AWS partition from configured region if we still need it
	if client.partition == "" {
		if partition, ok := endpoints.PartitionForRegion(endpoints.DefaultPartitions(), client.region); ok {
			client.partition = partition.ID()
		}
	}

	client.ec2conn = ec2.New(awsEc2Sess)

	if !c.SkipGetEC2Platforms {
		supportedPlatforms, err := GetSupportedEC2Platforms(client.ec2conn)
		if err != nil {
			// We intentionally fail *silently* because there's a chance
			// user just doesn't have ec2:DescribeAccountAttributes permissions
			log.Printf("[WARN] Unable to get supported EC2 platforms: %s", err)
		} else {
			client.supportedplatforms = supportedPlatforms
		}
	}

	client.budgetconn = budgets.New(sess)
	client.acmconn = acm.New(awsAcmSess)
	client.acmpcaconn = acmpca.New(sess)
	client.apigateway = apigateway.New(awsApigatewaySess)
	client.appautoscalingconn = applicationautoscaling.New(sess)
	client.autoscalingconn = autoscaling.New(awsAutoscalingSess)
	client.cloud9conn = cloud9.New(sess)
	client.cfconn = cloudformation.New(awsCfSess)
	client.cloudfrontconn = cloudfront.New(sess)
	client.cloudtrailconn = cloudtrail.New(sess)
	client.cloudwatchconn = cloudwatch.New(awsCwSess)
	client.cloudwatcheventsconn = cloudwatchevents.New(awsCweSess)
	client.cloudwatchlogsconn = cloudwatchlogs.New(awsCwlSess)
	client.codecommitconn = codecommit.New(sess)
	client.codebuildconn = codebuild.New(sess)
	client.codedeployconn = codedeploy.New(sess)
	client.configconn = configservice.New(sess)
	client.cognitoconn = cognitoidentity.New(sess)
	client.cognitoidpconn = cognitoidentityprovider.New(sess)
	client.codepipelineconn = codepipeline.New(sess)
	client.daxconn = dax.New(awsDynamoSess)
	client.dmsconn = databasemigrationservice.New(sess)
	client.dsconn = directoryservice.New(sess)
	client.dynamodbconn = dynamodb.New(awsDynamoSess)
	client.ecrconn = ecr.New(awsEcrSess)
	client.ecsconn = ecs.New(awsEcsSess)
	client.efsconn = efs.New(awsEfsSess)
	client.eksconn = eks.New(sess)
	client.elasticacheconn = elasticache.New(sess)
	client.elasticbeanstalkconn = elasticbeanstalk.New(sess)
	client.elastictranscoderconn = elastictranscoder.New(sess)
	client.elbconn = elb.New(awsElbSess)
	client.elbv2conn = elbv2.New(awsElbSess)
	client.emrconn = emr.New(sess)
	client.esconn = elasticsearch.New(awsEsSess)
	client.firehoseconn = firehose.New(sess)
	client.fmsconn = fms.New(sess)
	client.inspectorconn = inspector.New(sess)
	client.gameliftconn = gamelift.New(sess)
	client.glacierconn = glacier.New(sess)
	client.guarddutyconn = guardduty.New(sess)
	client.iotconn = iot.New(sess)
	client.kinesisconn = kinesis.New(awsKinesisSess)
	client.kmsconn = kms.New(awsKmsSess)
	client.lambdaconn = lambda.New(awsLambdaSess)
	client.lexmodelconn = lexmodelbuildingservice.New(sess)
	client.lightsailconn = lightsail.New(sess)
	client.macieconn = macie.New(sess)
	client.mqconn = mq.New(sess)
	client.neptuneconn = neptune.New(sess)
	client.opsworksconn = opsworks.New(sess)
	client.organizationsconn = organizations.New(sess)
	client.r53conn = route53.New(r53Sess)
	client.rdsconn = rds.New(awsRdsSess)
	client.redshiftconn = redshift.New(sess)
	client.simpledbconn = simpledb.New(sess)
	client.s3conn = s3.New(awsS3Sess)
	client.scconn = servicecatalog.New(sess)
	client.sdconn = servicediscovery.New(sess)
	client.sesConn = ses.New(sess)
	client.secretsmanagerconn = secretsmanager.New(sess)
	client.sfnconn = sfn.New(sess)
	client.snsconn = sns.New(awsSnsSess)
	client.sqsconn = sqs.New(awsSqsSess)
	client.ssmconn = ssm.New(awsSsmSess)
	client.storagegatewayconn = storagegateway.New(sess)
	client.swfconn = swf.New(sess)
	client.wafconn = waf.New(sess)
	client.wafregionalconn = wafregional.New(sess)
	client.batchconn = batch.New(sess)
	client.glueconn = glue.New(sess)
	client.athenaconn = athena.New(sess)
	client.dxconn = directconnect.New(sess)
	client.mediastoreconn = mediastore.New(sess)
<<<<<<< HEAD
	client.appsyncconn = appsync.New(sess)
	client.neptuneconn = neptune.New(sess)
	client.pricingconn = pricing.New(sess)
	client.pinpointconn = pinpoint.New(sess)
=======
	client.wsconn = workspaces.New(sess)
>>>>>>> 2c8c2477

	// Workaround for https://github.com/aws/aws-sdk-go/issues/1376
	client.kinesisconn.Handlers.Retry.PushBack(func(r *request.Request) {
		if !strings.HasPrefix(r.Operation.Name, "Describe") && !strings.HasPrefix(r.Operation.Name, "List") {
			return
		}
		err, ok := r.Error.(awserr.Error)
		if !ok || err == nil {
			return
		}
		if err.Code() == kinesis.ErrCodeLimitExceededException {
			r.Retryable = aws.Bool(true)
		}
	})

	// Workaround for https://github.com/aws/aws-sdk-go/issues/1472
	client.appautoscalingconn.Handlers.Retry.PushBack(func(r *request.Request) {
		if !strings.HasPrefix(r.Operation.Name, "Describe") && !strings.HasPrefix(r.Operation.Name, "List") {
			return
		}
		err, ok := r.Error.(awserr.Error)
		if !ok || err == nil {
			return
		}
		if err.Code() == applicationautoscaling.ErrCodeFailedResourceAccessException {
			r.Retryable = aws.Bool(true)
		}
	})

	// See https://github.com/aws/aws-sdk-go/pull/1276
	client.dynamodbconn.Handlers.Retry.PushBack(func(r *request.Request) {
		if r.Operation.Name != "PutItem" && r.Operation.Name != "UpdateItem" && r.Operation.Name != "DeleteItem" {
			return
		}
		if isAWSErr(r.Error, dynamodb.ErrCodeLimitExceededException, "Subscriber limit exceeded:") {
			r.Retryable = aws.Bool(true)
		}
	})

	client.kinesisconn.Handlers.Retry.PushBack(func(r *request.Request) {
		if r.Operation.Name == "CreateStream" {
			if isAWSErr(r.Error, kinesis.ErrCodeLimitExceededException, "simultaneously be in CREATING or DELETING") {
				r.Retryable = aws.Bool(true)
			}
		}
		if r.Operation.Name == "CreateStream" || r.Operation.Name == "DeleteStream" {
			if isAWSErr(r.Error, kinesis.ErrCodeLimitExceededException, "Rate exceeded for stream") {
				r.Retryable = aws.Bool(true)
			}
		}
	})

	client.storagegatewayconn.Handlers.Retry.PushBack(func(r *request.Request) {
		// InvalidGatewayRequestException: The specified gateway proxy network connection is busy.
		if isAWSErr(r.Error, storagegateway.ErrCodeInvalidGatewayRequestException, "The specified gateway proxy network connection is busy") {
			r.Retryable = aws.Bool(true)
		}
	})

	return &client, nil
}

func hasEc2Classic(platforms []string) bool {
	for _, p := range platforms {
		if p == "EC2" {
			return true
		}
	}
	return false
}

// ValidateRegion returns an error if the configured region is not a
// valid aws region and nil otherwise.
func (c *Config) ValidateRegion() error {
	for _, partition := range endpoints.DefaultPartitions() {
		for _, region := range partition.Regions() {
			if c.Region == region.ID() {
				return nil
			}
		}
	}

	return fmt.Errorf("Not a valid region: %s", c.Region)
}

// ValidateAccountId returns a context-specific error if the configured account
// id is explicitly forbidden or not authorised; and nil if it is authorised.
func (c *Config) ValidateAccountId(accountId string) error {
	if c.AllowedAccountIds == nil && c.ForbiddenAccountIds == nil {
		return nil
	}

	log.Println("[INFO] Validating account ID")

	if c.ForbiddenAccountIds != nil {
		for _, id := range c.ForbiddenAccountIds {
			if id == accountId {
				return fmt.Errorf("Forbidden account ID (%s)", id)
			}
		}
	}

	if c.AllowedAccountIds != nil {
		for _, id := range c.AllowedAccountIds {
			if id == accountId {
				return nil
			}
		}
		return fmt.Errorf("Account ID not allowed (%s)", accountId)
	}

	return nil
}

func GetSupportedEC2Platforms(conn *ec2.EC2) ([]string, error) {
	attrName := "supported-platforms"

	input := ec2.DescribeAccountAttributesInput{
		AttributeNames: []*string{aws.String(attrName)},
	}
	attributes, err := conn.DescribeAccountAttributes(&input)
	if err != nil {
		return nil, err
	}

	var platforms []string
	for _, attr := range attributes.AccountAttributes {
		if *attr.AttributeName == attrName {
			for _, v := range attr.AttributeValues {
				platforms = append(platforms, *v.AttributeValue)
			}
			break
		}
	}

	if len(platforms) == 0 {
		return nil, fmt.Errorf("No EC2 platforms detected")
	}

	return platforms, nil
}

// addTerraformVersionToUserAgent is a named handler that will add Terraform's
// version information to requests made by the AWS SDK.
var addTerraformVersionToUserAgent = request.NamedHandler{
	Name: "terraform.TerraformVersionUserAgentHandler",
	Fn: request.MakeAddToUserAgentHandler(
		"APN/1.0 HashiCorp/1.0 Terraform", terraform.VersionString()),
}

var debugAuthFailure = request.NamedHandler{
	Name: "terraform.AuthFailureAdditionalDebugHandler",
	Fn: func(req *request.Request) {
		if isAWSErr(req.Error, "AuthFailure", "AWS was not able to validate the provided access credentials") {
			log.Printf("[INFO] Additional AuthFailure Debugging Context")
			log.Printf("[INFO] Current system UTC time: %s", time.Now().UTC())
			log.Printf("[INFO] Request object: %s", spew.Sdump(req))
		}
	},
}

type awsLogger struct{}

func (l awsLogger) Log(args ...interface{}) {
	tokens := make([]string, 0, len(args))
	for _, arg := range args {
		if token, ok := arg.(string); ok {
			tokens = append(tokens, token)
		}
	}
	log.Printf("[DEBUG] [aws-sdk-go] %s", strings.Join(tokens, " "))
}<|MERGE_RESOLUTION|>--- conflicted
+++ resolved
@@ -236,16 +236,13 @@
 	athenaconn            *athena.Athena
 	dxconn                *directconnect.DirectConnect
 	mediastoreconn        *mediastore.MediaStore
-<<<<<<< HEAD
 	appsyncconn           *appsync.AppSync
 	lexmodelconn          *lexmodelbuildingservice.LexModelBuildingService
 	budgetconn            *budgets.Budgets
 	neptuneconn           *neptune.Neptune
 	pricingconn           *pricing.Pricing
 	pinpointconn          *pinpoint.Pinpoint
-=======
 	wsconn                *workspaces.WorkSpaces
->>>>>>> 2c8c2477
 }
 
 func (c *AWSClient) S3() *s3.S3 {
@@ -567,14 +564,11 @@
 	client.athenaconn = athena.New(sess)
 	client.dxconn = directconnect.New(sess)
 	client.mediastoreconn = mediastore.New(sess)
-<<<<<<< HEAD
 	client.appsyncconn = appsync.New(sess)
 	client.neptuneconn = neptune.New(sess)
 	client.pricingconn = pricing.New(sess)
 	client.pinpointconn = pinpoint.New(sess)
-=======
 	client.wsconn = workspaces.New(sess)
->>>>>>> 2c8c2477
 
 	// Workaround for https://github.com/aws/aws-sdk-go/issues/1376
 	client.kinesisconn.Handlers.Retry.PushBack(func(r *request.Request) {
