## 1.12.0 (Unreleased)
<<<<<<< HEAD
=======

FEATURES:

* **New Resource:** `aws_wafregional_xss_match_set` [GH-1014]
* **New Resource:** `aws_kms_grant` [GH-3038]

BUG FIXES:

* resource/aws_vpc_endpoint: Prevent perpertual diff in non-standard partitions [GH-3317]

>>>>>>> 98a75cd9
## 1.11.0 (March 09, 2018)

FEATURES:

* **New Data Source:** `aws_kms_key` ([#2224](https://github.com/terraform-providers/terraform-provider-aws/issues/2224))
* **New Resource:** `aws_organizations_organization` ([#903](https://github.com/terraform-providers/terraform-provider-aws/issues/903))
* **New Resource:** `aws_iot_thing` ([#3521](https://github.com/terraform-providers/terraform-provider-aws/issues/3521))

ENHANCEMENTS:

* resource/aws_api_gateway_authorizer: Support COGNITO_USER_POOLS type ([#3156](https://github.com/terraform-providers/terraform-provider-aws/issues/3156))
* resource/aws_cloud9_environment_ec2: Retry creation for IAM eventual consistency ([#3651](https://github.com/terraform-providers/terraform-provider-aws/issues/3651))
* resource/aws_cloudfront_distribution: Make `default_ttl`, `max_ttl`, and `min_ttl` arguments optional ([#3571](https://github.com/terraform-providers/terraform-provider-aws/issues/3571))
* resource/aws_dms_endpoint: Add aurora-postgresql as a target ([#2615](https://github.com/terraform-providers/terraform-provider-aws/issues/2615))
* resource/aws_dynamodb_table: Support Server Side Encryption ([#3303](https://github.com/terraform-providers/terraform-provider-aws/issues/3303))
* resource/aws_elastic_beanstalk_environment: Support modifying `tags` ([#3513](https://github.com/terraform-providers/terraform-provider-aws/issues/3513))
* resource/aws_emr_cluster: Add Kerberos support ([#3553](https://github.com/terraform-providers/terraform-provider-aws/issues/3553))
* resource/aws_iam_account_alias: Improve error messages to include API errors ([#3590](https://github.com/terraform-providers/terraform-provider-aws/issues/3590))
* resource/aws_iam_user_policy: Add support for import ([#3198](https://github.com/terraform-providers/terraform-provider-aws/issues/3198))
* resource/aws_lb: Add `enable_cross_zone_load_balancing` argument for NLBs ([#3537](https://github.com/terraform-providers/terraform-provider-aws/issues/3537))
* resource/aws_lb: Add `enable_http2` argument for ALBs ([#3609](https://github.com/terraform-providers/terraform-provider-aws/issues/3609))
* resource/aws_route: Add configurable timeouts ([#3639](https://github.com/terraform-providers/terraform-provider-aws/issues/3639))
* resource/aws_security_group: Add configurable timeouts ([#3599](https://github.com/terraform-providers/terraform-provider-aws/issues/3599))
* resource/aws_spot_fleet_request: Add `load_balancers` and `target_group_arns` arguments ([#2564](https://github.com/terraform-providers/terraform-provider-aws/issues/2564))
* resource/aws_ssm_parameter: Add `allowed_pattern`, `description`, and `tags` arguments ([#1520](https://github.com/terraform-providers/terraform-provider-aws/issues/1520))
* resource/aws_ssm_parameter: Allow `key_id` updates ([#1520](https://github.com/terraform-providers/terraform-provider-aws/issues/1520))

BUG FIXES:

* data-source/aws_db_instance: Prevent crash with EC2 Classic ([#3619](https://github.com/terraform-providers/terraform-provider-aws/issues/3619))
* data-source/aws_vpc_endpoint_service: Fix aws-us-gov partition handling ([#3514](https://github.com/terraform-providers/terraform-provider-aws/issues/3514))
* resource/aws_api_gateway_vpc_link: Ensure `target_arns` is properly read ([#3569](https://github.com/terraform-providers/terraform-provider-aws/issues/3569))
* resource/aws_batch_compute_environment: Fix `state` updates ([#3508](https://github.com/terraform-providers/terraform-provider-aws/issues/3508))
* resource/aws_ebs_snapshot: Prevent crash with outside snapshot deletion ([#3462](https://github.com/terraform-providers/terraform-provider-aws/issues/3462))
* resource/aws_ecs_service: Prevent crash when importing non-existent service ([#3672](https://github.com/terraform-providers/terraform-provider-aws/issues/3672))
* resource/aws_eip_association: Prevent deletion error InvalidAssociationID.NotFound ([#3653](https://github.com/terraform-providers/terraform-provider-aws/issues/3653))
* resource/aws_instance: Ensure at least one security group is being attached when modifying vpc_security_group_ids ([#2850](https://github.com/terraform-providers/terraform-provider-aws/issues/2850))
* resource/aws_lambda_function: Allow PutFunctionConcurrency retries on creation ([#3570](https://github.com/terraform-providers/terraform-provider-aws/issues/3570))
* resource/aws_spot_instance_request: Retry for 1 minute instead of 15 seconds for IAM eventual consistency ([#3561](https://github.com/terraform-providers/terraform-provider-aws/issues/3561))
* resource/aws_ssm_activation: Prevent crash with expiration_date ([#3597](https://github.com/terraform-providers/terraform-provider-aws/issues/3597))

## 1.10.0 (February 24, 2018)

NOTES:

* resource/aws_dx_lag: `number_of_connections` was deprecated and will be removed in future major version. Use `aws_dx_connection` and `aws_dx_connection_association` resources instead. Default connections will be removed as part of LAG creation automatically in future major version. ([#3367](https://github.com/terraform-providers/terraform-provider-aws/issues/3367))

FEATURES:

* **New Data Source:** `aws_inspector_rules_packages` ([#3175](https://github.com/terraform-providers/terraform-provider-aws/issues/3175))
* **New Resource:** `aws_api_gateway_vpc_link` ([#2512](https://github.com/terraform-providers/terraform-provider-aws/issues/2512))
* **New Resource:** `aws_appsync_graphql_api` ([#2494](https://github.com/terraform-providers/terraform-provider-aws/issues/2494))
* **New Resource:** `aws_dax_cluster` ([#2884](https://github.com/terraform-providers/terraform-provider-aws/issues/2884))
* **New Resource:** `aws_gamelift_alias` ([#3353](https://github.com/terraform-providers/terraform-provider-aws/issues/3353))
* **New Resource:** `aws_gamelift_fleet` ([#3327](https://github.com/terraform-providers/terraform-provider-aws/issues/3327))
* **New Resource:** `aws_lb_listener_certificate` ([#2686](https://github.com/terraform-providers/terraform-provider-aws/issues/2686))
* **New Resource:** `aws_s3_bucket_metric` ([#916](https://github.com/terraform-providers/terraform-provider-aws/issues/916))
* **New Resource:** `aws_ses_domain_mail_from` ([#2029](https://github.com/terraform-providers/terraform-provider-aws/issues/2029))
* **New Resource:** `aws_iot_thing_type` ([#3302](https://github.com/terraform-providers/terraform-provider-aws/issues/3302))

ENHANCEMENTS:

* data-source/aws_kms_alias: Always return `target_key_arn` ([#3304](https://github.com/terraform-providers/terraform-provider-aws/issues/3304))
* resource/aws_autoscaling_policy: Add support for `target_tracking_configuration` ([#2611](https://github.com/terraform-providers/terraform-provider-aws/issues/2611))
* resource/aws_codebuild_project: Support VPC configuration ([#2547](https://github.com/terraform-providers/terraform-provider-aws/issues/2547)] [[#3324](https://github.com/terraform-providers/terraform-provider-aws/issues/3324))
* resource/aws_cloudtrail: Add `event_selector` argument ([#2258](https://github.com/terraform-providers/terraform-provider-aws/issues/2258))
* resource/aws_codedeploy_deployment_group: Validate DeploymentReady and InstanceReady `trigger_events` ([#3412](https://github.com/terraform-providers/terraform-provider-aws/issues/3412))
* resource/aws_db_parameter_group: Validate underscore `name` during plan ([#3396](https://github.com/terraform-providers/terraform-provider-aws/issues/3396))
* resource/aws_directory_service_directory Add `edition` argument ([#3421](https://github.com/terraform-providers/terraform-provider-aws/issues/3421))
* resource/aws_directory_service_directory Validate `size` argument ([#3453](https://github.com/terraform-providers/terraform-provider-aws/issues/3453))
* resource/aws_dx_connection: Add support for tagging ([#2990](https://github.com/terraform-providers/terraform-provider-aws/issues/2990))
* resource/aws_dx_connection: Add support for import ([#2992](https://github.com/terraform-providers/terraform-provider-aws/issues/2992))
* resource/aws_dx_lag: Add support for tagging ([#2990](https://github.com/terraform-providers/terraform-provider-aws/issues/2990))
* resource/aws_dx_lag: Add support for import ([#2992](https://github.com/terraform-providers/terraform-provider-aws/issues/2992))
* resource/aws_emr_cluster: Add `autoscaling_policy` argument ([#2877](https://github.com/terraform-providers/terraform-provider-aws/issues/2877))
* resource/aws_emr_cluster: Add `scale_down_behavior` argument ([#3063](https://github.com/terraform-providers/terraform-provider-aws/issues/3063))
* resource/aws_instance: Expose reason of `shutting-down` state during creation ([#3371](https://github.com/terraform-providers/terraform-provider-aws/issues/3371))
* resource/aws_instance: Include size of user_data in validation error message ([#2971](https://github.com/terraform-providers/terraform-provider-aws/issues/2971))
* resource/aws_instance: Remove extra API call on creation for SGs ([#3426](https://github.com/terraform-providers/terraform-provider-aws/issues/3426))
* resource/aws_lambda_function: Recompute `version` and `qualified_arn` attributes on publish ([#3032](https://github.com/terraform-providers/terraform-provider-aws/issues/3032))
* resource/aws_lb_target_group: Allow stickiness block set to false with TCP ([#2954](https://github.com/terraform-providers/terraform-provider-aws/issues/2954))
* resource/aws_lb_listener_rule: Validate `priority` over 50000 ([#3379](https://github.com/terraform-providers/terraform-provider-aws/issues/3379))
* resource/aws_lb_listener_rule: Make `priority` argument optional ([#3219](https://github.com/terraform-providers/terraform-provider-aws/issues/3219))
* resource/aws_rds_cluster: Add `hosted_zone_id` attribute ([#3267](https://github.com/terraform-providers/terraform-provider-aws/issues/3267))
* resource/aws_rds_cluster: Add support for `source_region` (encrypted cross-region replicas) ([#3415](https://github.com/terraform-providers/terraform-provider-aws/issues/3415))
* resource/aws_rds_cluster_instance: Support `availability_zone` ([#2812](https://github.com/terraform-providers/terraform-provider-aws/issues/2812))
* resource/aws_rds_cluster_parameter_group: Validate underscore `name` during plan ([#3396](https://github.com/terraform-providers/terraform-provider-aws/issues/3396))
* resource/aws_route53_record Add `allow_overwrite` argument ([#2926](https://github.com/terraform-providers/terraform-provider-aws/issues/2926))
* resource/aws_s3_bucket Ssupport for SSE-KMS replication configuration ([#2625](https://github.com/terraform-providers/terraform-provider-aws/issues/2625))
* resource/aws_spot_fleet_request: Validate `iam_fleet_role` as ARN during plan ([#3431](https://github.com/terraform-providers/terraform-provider-aws/issues/3431))
* resource/aws_sqs_queue: Validate `name` during plan ([#2837](https://github.com/terraform-providers/terraform-provider-aws/issues/2837))
* resource/aws_ssm_association: Allow updating `targets` ([#2807](https://github.com/terraform-providers/terraform-provider-aws/issues/2807))
* resource/aws_service_discovery_service: Support routing policy and update the type of DNS record ([#3273](https://github.com/terraform-providers/terraform-provider-aws/issues/3273))

BUG FIXES:

* data-source/aws_elb_service_account: Correct GovCloud region ([#3315](https://github.com/terraform-providers/terraform-provider-aws/issues/3315))
* resource/aws_acm_certificate_validation: Prevent crash on `validation_record_fqdns` ([#3336](https://github.com/terraform-providers/terraform-provider-aws/issues/3336))
* resource/aws_acm_certificate_validation: Fix `validation_record_fqdns` handling with combined root and wildcard requests ([#3366](https://github.com/terraform-providers/terraform-provider-aws/issues/3366))
* resource/aws_autoscaling_policy: `cooldown` with zero value not set correctly ([#2809](https://github.com/terraform-providers/terraform-provider-aws/issues/2809))
* resource/aws_cloudtrail: Now respects initial `include_global_service_events = false` ([#2817](https://github.com/terraform-providers/terraform-provider-aws/issues/2817))
* resource/aws_dynamodb_table: Retry deletion on ResourceInUseException ([#3355](https://github.com/terraform-providers/terraform-provider-aws/issues/3355))
* resource/aws_dx_lag: `number_of_connections` deprecated (made Optional). Omitting field may now prevent spurious diffs. ([#3367](https://github.com/terraform-providers/terraform-provider-aws/issues/3367))
* resource/aws_ecs_service: Retry DescribeServices after creation ([#3387](https://github.com/terraform-providers/terraform-provider-aws/issues/3387))
* resource/aws_ecs_service: Fix reading `load_balancer` into state ([#3502](https://github.com/terraform-providers/terraform-provider-aws/issues/3502))
* resource/aws_elasticsearch_domain: Retry creation on `ValidationException` ([#3375](https://github.com/terraform-providers/terraform-provider-aws/issues/3375))
* resource/aws_iam_user_ssh_key: Correctly set status after creation ([#3390](https://github.com/terraform-providers/terraform-provider-aws/issues/3390))
* resource/aws_instance: Bump deletion timeout to 20mins ([#3452](https://github.com/terraform-providers/terraform-provider-aws/issues/3452))
* resource/aws_kinesis_firehose_delivery_stream: Retry on additional IAM eventual consistency errors ([#3381](https://github.com/terraform-providers/terraform-provider-aws/issues/3381))
* resource/aws_route53_record: Trim trailing dot during import ([#3321](https://github.com/terraform-providers/terraform-provider-aws/issues/3321))
* resource/aws_s3_bucket: Prevent crashes on location and replication read retry timeouts ([#3338](https://github.com/terraform-providers/terraform-provider-aws/issues/3338))
* resource/aws_s3_bucket: Always set replication_configuration in state ([#3349](https://github.com/terraform-providers/terraform-provider-aws/issues/3349))
* resource/aws_security_group: Allow empty rule description ([#2846](https://github.com/terraform-providers/terraform-provider-aws/issues/2846))
* resource/aws_sns_topic: Fix exit after updating first attribute ([#3360](https://github.com/terraform-providers/terraform-provider-aws/issues/3360))
* resource/aws_spot_instance_request: Bump delete timeout to 20mins ([#3435](https://github.com/terraform-providers/terraform-provider-aws/issues/3435))
* resource/aws_sqs_queue: Skip SQS ListQueueTags in aws-us-gov partition ([#3376](https://github.com/terraform-providers/terraform-provider-aws/issues/3376))
* resource/aws_vpc_endpoint: Treat pending as expected state during deletion ([#3370](https://github.com/terraform-providers/terraform-provider-aws/issues/3370))
* resource/aws_vpc_peering_connection: Treat `pending-acceptance` as expected during deletion ([#3393](https://github.com/terraform-providers/terraform-provider-aws/issues/3393))
* resource/aws_cognito_user_pool_client: support `USER_PASSWORD_AUTH` for explicit_auth_flows ([#3417](https://github.com/terraform-providers/terraform-provider-aws/issues/3417))

## 1.9.0 (February 09, 2018)

NOTES:

* data-source/aws_region: `current` field is deprecated and the data source defaults to the provider region if no endpoint or name is specified ([#3157](https://github.com/terraform-providers/terraform-provider-aws/issues/3157))
* data-source/aws_iam_policy_document: Statements are now de-duplicated per `Sid`s ([#2890](https://github.com/terraform-providers/terraform-provider-aws/issues/2890))

FEATURES:

* **New Data Source:** `aws_elastic_beanstalk_hosted_zone` ([#3208](https://github.com/terraform-providers/terraform-provider-aws/issues/3208))
* **New Data Source:** `aws_iam_policy` ([#1999](https://github.com/terraform-providers/terraform-provider-aws/issues/1999))
* **New Resource:** `aws_acm_certificate` ([#2813](https://github.com/terraform-providers/terraform-provider-aws/issues/2813))
* **New Resource:** `aws_acm_certificate_validation` ([#2813](https://github.com/terraform-providers/terraform-provider-aws/issues/2813))
* **New Resource:** `aws_api_gateway_documentation_version` ([#3287](https://github.com/terraform-providers/terraform-provider-aws/issues/3287))
* **New Resource:** `aws_cloud9_environment_ec2` ([#3291](https://github.com/terraform-providers/terraform-provider-aws/issues/3291))
* **New Resource:** `aws_cognito_user_group` ([#3010](https://github.com/terraform-providers/terraform-provider-aws/issues/3010))
* **New Resource:** `aws_dynamodb_table_item` ([#3238](https://github.com/terraform-providers/terraform-provider-aws/issues/3238))
* **New Resource:** `aws_guardduty_ipset` ([#3161](https://github.com/terraform-providers/terraform-provider-aws/issues/3161))
* **New Resource:** `aws_guardduty_threatintelset` ([#3200](https://github.com/terraform-providers/terraform-provider-aws/issues/3200))
* **New Resource:** `aws_iot_topic_rule` ([#1858](https://github.com/terraform-providers/terraform-provider-aws/issues/1858))
* **New Resource:** `aws_sns_platform_application` ([#1101](https://github.com/terraform-providers/terraform-provider-aws/issues/1101)] [[#3283](https://github.com/terraform-providers/terraform-provider-aws/issues/3283))
* **New Resource:** `aws_vpc_endpoint_service_allowed_principal` ([#2515](https://github.com/terraform-providers/terraform-provider-aws/issues/2515))
* **New Resource:** `aws_vpc_endpoint_service_connection_notification` ([#2515](https://github.com/terraform-providers/terraform-provider-aws/issues/2515))
* **New Resource:** `aws_vpc_endpoint_service` ([#2515](https://github.com/terraform-providers/terraform-provider-aws/issues/2515))
* **New Resource:** `aws_vpc_endpoint_subnet_association` ([#2515](https://github.com/terraform-providers/terraform-provider-aws/issues/2515))

ENHANCEMENTS:

* provider: Automatically determine AWS partition from configured region ([#3173](https://github.com/terraform-providers/terraform-provider-aws/issues/3173))
* provider: Automatically validate new regions from AWS SDK ([#3159](https://github.com/terraform-providers/terraform-provider-aws/issues/3159))
* data-source/aws_acm_certificate Add `most_recent` attribute for filtering ([#1837](https://github.com/terraform-providers/terraform-provider-aws/issues/1837))
* data-source/aws_iam_policy_document: Support layering via source_json and override_json attributes ([#2890](https://github.com/terraform-providers/terraform-provider-aws/issues/2890))
* data-source/aws_lb_listener: Support load_balancer_arn and port arguments ([#2886](https://github.com/terraform-providers/terraform-provider-aws/issues/2886))
* data-source/aws_network_interface: Add filter attribute ([#2851](https://github.com/terraform-providers/terraform-provider-aws/issues/2851))
* data-source/aws_region: Remove EC2 API call and default to current if no endpoint or name specified ([#3157](https://github.com/terraform-providers/terraform-provider-aws/issues/3157))
* data-source/aws_vpc_endpoint: Support AWS PrivateLink ([#2515](https://github.com/terraform-providers/terraform-provider-aws/issues/2515))
* data-source/aws_vpc_endpoint_service: Support AWS PrivateLink ([#2515](https://github.com/terraform-providers/terraform-provider-aws/issues/2515))
* resource/aws_athena_named_query: Support import ([#3231](https://github.com/terraform-providers/terraform-provider-aws/issues/3231))
* resource/aws_dynamodb_table: Add custom creation timeout ([#3195](https://github.com/terraform-providers/terraform-provider-aws/issues/3195))
* resource/aws_dynamodb_table: Validate attribute types ([#3188](https://github.com/terraform-providers/terraform-provider-aws/issues/3188))
* resource/aws_ecr_lifecycle_policy: Support import ([#3246](https://github.com/terraform-providers/terraform-provider-aws/issues/3246))
* resource/aws_ecs_service: Support import ([#2764](https://github.com/terraform-providers/terraform-provider-aws/issues/2764))
* resource/aws_ecs_service: Add public_assign_ip argument for Fargate services ([#2559](https://github.com/terraform-providers/terraform-provider-aws/issues/2559))
* resource/aws_kinesis_firehose_delivery_stream: Add splunk configuration ([#3117](https://github.com/terraform-providers/terraform-provider-aws/issues/3117))
* resource/aws_mq_broker: Validate user password ([#3164](https://github.com/terraform-providers/terraform-provider-aws/issues/3164))
* resource/aws_service_discovery_public_dns_namespace: Support import ([#3229](https://github.com/terraform-providers/terraform-provider-aws/issues/3229))
* resource/aws_service_discovery_service: Support import ([#3227](https://github.com/terraform-providers/terraform-provider-aws/issues/3227))
* resource/aws_rds_cluster: Add support for Aurora MySQL 5.7 ([#3278](https://github.com/terraform-providers/terraform-provider-aws/issues/3278))
* resource/aws_sns_topic: Add support for delivery status ([#2872](https://github.com/terraform-providers/terraform-provider-aws/issues/2872))
* resource/aws_sns_topic: Add support for name prefixes and fully generated names ([#2753](https://github.com/terraform-providers/terraform-provider-aws/issues/2753))
* resource/aws_sns_topic_subscription: Support filter policy ([#2806](https://github.com/terraform-providers/terraform-provider-aws/issues/2806))
* resource/aws_ssm_resource_data_sync: Support import ([#3232](https://github.com/terraform-providers/terraform-provider-aws/issues/3232))
* resource/aws_vpc_endpoint: Support AWS PrivateLink ([#2515](https://github.com/terraform-providers/terraform-provider-aws/issues/2515))
* resource/aws_vpc_endpoint_service: Support AWS PrivateLink ([#2515](https://github.com/terraform-providers/terraform-provider-aws/issues/2515))
* resource/aws_vpn_gateway: Add support for Amazon side private ASN ([#1888](https://github.com/terraform-providers/terraform-provider-aws/issues/1888))

BUG FIXES:

* data-source/aws_kms_alias: Prevent crash on aliases without target key ([#3203](https://github.com/terraform-providers/terraform-provider-aws/issues/3203))
* data-source/aws_ssm_parameter: Fix wrong arn attribute for full path parameter names ([#3211](https://github.com/terraform-providers/terraform-provider-aws/issues/3211))
* resource/aws_instance: Fix perpertual diff on default VPC instances using vpc_security_group_ids ([#2338](https://github.com/terraform-providers/terraform-provider-aws/issues/2338))
* resource/aws_codebuild_project: Prevent crash when using source auth configuration ([#3271](https://github.com/terraform-providers/terraform-provider-aws/issues/3271))
* resource/aws_cognito_identity_pool_roles_attachment: Fix validation for Token types ([#2894](https://github.com/terraform-providers/terraform-provider-aws/issues/2894))
* resource/aws_db_parameter_group: fix permanent diff when specifying parameters with database-default values ([#3182](https://github.com/terraform-providers/terraform-provider-aws/issues/3182))
* resource/aws_ecs_service: Retry only on ECS and IAM related InvalidParameterException ([#3240](https://github.com/terraform-providers/terraform-provider-aws/issues/3240))
* resource/aws_kinesis_firehose_delivery_stream: Prevent crashes on empty CloudWatchLoggingOptions ([#3301](https://github.com/terraform-providers/terraform-provider-aws/issues/3301))
* resource/aws_kinesis_firehose_delivery_stream: Fix extended_s3_configuration kms_key_arn handling from AWS API ([#3301](https://github.com/terraform-providers/terraform-provider-aws/issues/3301))
* resource/aws_kinesis_stream: Retry deletion on `LimitExceededException` ([#3108](https://github.com/terraform-providers/terraform-provider-aws/issues/3108))
* resource/aws_route53_record: Fix dualstack alias name regression trimming too many characters ([#3187](https://github.com/terraform-providers/terraform-provider-aws/issues/3187))
* resource/aws_ses_template: Send only specified attributes for update ([#3214](https://github.com/terraform-providers/terraform-provider-aws/issues/3214))
* resource/aws_dynamodb_table: Allow disabling stream with empty `stream_view_type` ([#3197](https://github.com/terraform-providers/terraform-provider-aws/issues/3197)] [[#3224](https://github.com/terraform-providers/terraform-provider-aws/issues/3224))
* resource/aws_dx_connection_association: Retry disassociation ([#3212](https://github.com/terraform-providers/terraform-provider-aws/issues/3212))
* resource/aws_volume_attachment: Allow updating `skip_destroy` and `force_detach` ([#2810](https://github.com/terraform-providers/terraform-provider-aws/issues/2810))

## 1.8.0 (January 29, 2018)

FEATURES:

* **New Resource:** `aws_dynamodb_global_table` ([#2517](https://github.com/terraform-providers/terraform-provider-aws/issues/2517))
* **New Resource:** `aws_gamelift_build` ([#2843](https://github.com/terraform-providers/terraform-provider-aws/issues/2843))

ENHANCEMENTS:

* provider: `cn-northwest-1` region is now supported ([#3142](https://github.com/terraform-providers/terraform-provider-aws/issues/3142))
* data-source/aws_kms_alias: Add target_key_arn attribute ([#2551](https://github.com/terraform-providers/terraform-provider-aws/issues/2551))
* resource/aws_api_gateway_integration: Allow update of content_handling attributes ([#3123](https://github.com/terraform-providers/terraform-provider-aws/issues/3123))
* resource/aws_appautoscaling_target: Support updating max_capacity, min_capacity, and role_arn attributes ([#2950](https://github.com/terraform-providers/terraform-provider-aws/issues/2950))
* resource/aws_cloudwatch_log_subscription_filter: Add support for distribution ([#3046](https://github.com/terraform-providers/terraform-provider-aws/issues/3046))
* resource/aws_cognito_user_pool: support pre_token_generation in lambda_config ([#3093](https://github.com/terraform-providers/terraform-provider-aws/issues/3093))
* resource/aws_elasticsearch_domain: Add support for encrypt_at_rest ([#2632](https://github.com/terraform-providers/terraform-provider-aws/issues/2632))
* resource/aws_emr_cluster: Support CustomAmiId ([#2766](https://github.com/terraform-providers/terraform-provider-aws/issues/2766))
* resource/aws_kms_alias: Add target_key_arn attribute ([#3096](https://github.com/terraform-providers/terraform-provider-aws/issues/3096))
* resource/aws_route: Allow adding IPv6 routes to instances and network interfaces ([#2265](https://github.com/terraform-providers/terraform-provider-aws/issues/2265))
* resource/aws_sqs_queue: Retry queue creation on QueueDeletedRecently error ([#3113](https://github.com/terraform-providers/terraform-provider-aws/issues/3113))
* resource/aws_vpn_connection: Add inside CIDR and pre-shared key attributes ([#1862](https://github.com/terraform-providers/terraform-provider-aws/issues/1862))

BUG FIXES:

* resource/aws_appautoscaling_policy: Support additional predefined metric types in validation [[#3122](https://github.com/terraform-providers/terraform-provider-aws/issues/3122)]]
* resource/aws_dynamodb_table: Recognize changes in `non_key_attributes` ([#3136](https://github.com/terraform-providers/terraform-provider-aws/issues/3136))
* resource/aws_ebs_snapshot: Fix `kms_key_id` attribute handling ([#3085](https://github.com/terraform-providers/terraform-provider-aws/issues/3085))
* resource/aws_eip_assocation: Retry association for pending instances ([#3072](https://github.com/terraform-providers/terraform-provider-aws/issues/3072))
* resource/aws_elastic_beanstalk_application: Prevent crash on reading missing application ([#3171](https://github.com/terraform-providers/terraform-provider-aws/issues/3171))
* resource/aws_kinesis_firehose_delivery_stream: Prevent panic on missing S3 configuration prefix ([#3073](https://github.com/terraform-providers/terraform-provider-aws/issues/3073))
* resource/aws_lambda_function: Retry updates for IAM eventual consistency ([#3116](https://github.com/terraform-providers/terraform-provider-aws/issues/3116))
* resource/aws_route53_record: Suppress uppercase alias name diff ([#3119](https://github.com/terraform-providers/terraform-provider-aws/issues/3119))
* resource/aws_sqs_queue_policy: Prevent missing policy error on read ([#2739](https://github.com/terraform-providers/terraform-provider-aws/issues/2739))
* resource/aws_rds_cluster: Retry deletion on InvalidDBClusterStateFault ([#3028](https://github.com/terraform-providers/terraform-provider-aws/issues/3028))

## 1.7.1 (January 19, 2018)

BUG FIXES:

* data-source/aws_db_snapshot: Prevent crash on unfinished snapshots ([#2960](https://github.com/terraform-providers/terraform-provider-aws/issues/2960))
* resource/aws_cloudfront_distribution: Retry deletion on DistributionNotDisabled ([#3034](https://github.com/terraform-providers/terraform-provider-aws/issues/3034))
* resource/aws_codebuild_project: Prevent crash on empty source buildspec and location ([#3011](https://github.com/terraform-providers/terraform-provider-aws/issues/3011))
* resource/aws_codepipeline: Prevent crash on empty artifacts ([#2998](https://github.com/terraform-providers/terraform-provider-aws/issues/2998))
* resource/aws_appautoscaling_policy: Match correct policy when multiple policies with same name and service ([#3012](https://github.com/terraform-providers/terraform-provider-aws/issues/3012))
* resource/aws_eip: Do not disassociate EIP on tags-only update ([#2975](https://github.com/terraform-providers/terraform-provider-aws/issues/2975))
* resource/aws_elastic_beanstalk_application: Retry DescribeApplication after creation ([#3064](https://github.com/terraform-providers/terraform-provider-aws/issues/3064))
* resource/aws_emr_cluster: Retry creation on `ValidationException` (IAM) ([#3027](https://github.com/terraform-providers/terraform-provider-aws/issues/3027))
* resource/aws_emr_cluster: Retry creation on `AccessDeniedException` (IAM) ([#3050](https://github.com/terraform-providers/terraform-provider-aws/issues/3050))
* resource/aws_iam_instance_profile: Allow cleanup during destruction without refresh ([#2983](https://github.com/terraform-providers/terraform-provider-aws/issues/2983))
* resource/aws_iam_role: Prevent missing attached policy results ([#2857](https://github.com/terraform-providers/terraform-provider-aws/issues/2857))
* resource/aws_iam_user: Prevent state removal during name attribute update ([#2979](https://github.com/terraform-providers/terraform-provider-aws/issues/2979))
* resource/aws_iam_user: Allow path attribute update ([#2940](https://github.com/terraform-providers/terraform-provider-aws/issues/2940))
* resource/aws_iam_user_policy: Fix updates with generated policy names and validate JSON ([#3031](https://github.com/terraform-providers/terraform-provider-aws/issues/3031))
* resource/aws_instance: Retry IAM instance profile (re)association for eventual consistency on update ([#3055](https://github.com/terraform-providers/terraform-provider-aws/issues/3055))
* resource/aws_lambda_function: Make EC2 rate limit errors retryable on update ([#2964](https://github.com/terraform-providers/terraform-provider-aws/issues/2964))
* resource/aws_lambda_function: Retry creation on EC2 throttle error ([#3062](https://github.com/terraform-providers/terraform-provider-aws/issues/3062))
* resource/aws_lb_target_group: Allow a blank health check path, for TCP healthchecks ([#2980](https://github.com/terraform-providers/terraform-provider-aws/issues/2980))
* resource/aws_sns_topic_subscription: Prevent crash on subscription attribute update ([#2967](https://github.com/terraform-providers/terraform-provider-aws/issues/2967))
* resource/aws_kinesis_firehose_delivery_stream: Fix import for S3 destinations ([#2970](https://github.com/terraform-providers/terraform-provider-aws/issues/2970))
* resource/aws_kinesis_firehose_delivery_stream: Prevent crash on empty Redshift's S3 Backup Description ([#2970](https://github.com/terraform-providers/terraform-provider-aws/issues/2970))
* resource/aws_kinesis_firehose_delivery_stream: Detect drifts in `processing_configuration` ([#2970](https://github.com/terraform-providers/terraform-provider-aws/issues/2970))
* resource/aws_kinesis_firehose_delivery_stream: Prevent crash on empty CloudWatch logging opts ([#3052](https://github.com/terraform-providers/terraform-provider-aws/issues/3052))

## 1.7.0 (January 12, 2018)

FEATURES:

* **New Resource:** `aws_api_gateway_documentation_part` ([#2893](https://github.com/terraform-providers/terraform-provider-aws/issues/2893))
* **New Resource:** `aws_cloudwatch_event_permission` ([#2888](https://github.com/terraform-providers/terraform-provider-aws/issues/2888))
* **New Resource:** `aws_cognito_user_pool_client` ([#1803](https://github.com/terraform-providers/terraform-provider-aws/issues/1803))
* **New Resource:** `aws_cognito_user_pool_domain` ([#2325](https://github.com/terraform-providers/terraform-provider-aws/issues/2325))
* **New Resource:** `aws_glue_catalog_database` ([#2175](https://github.com/terraform-providers/terraform-provider-aws/issues/2175))
* **New Resource:** `aws_guardduty_detector` ([#2524](https://github.com/terraform-providers/terraform-provider-aws/issues/2524))
* **New Resource:** `aws_guardduty_member` ([#2911](https://github.com/terraform-providers/terraform-provider-aws/issues/2911))
* **New Resource:** `aws_route53_query_log` ([#2770](https://github.com/terraform-providers/terraform-provider-aws/issues/2770))
* **New Resource:** `aws_service_discovery_service` ([#2613](https://github.com/terraform-providers/terraform-provider-aws/issues/2613))

ENHANCEMENTS:

* provider: `eu-west-3` is now supported ([#2707](https://github.com/terraform-providers/terraform-provider-aws/issues/2707))
* provider: Endpoints can now be specified for ACM, ECR, ECS, STS and Route 53 ([#2795](https://github.com/terraform-providers/terraform-provider-aws/issues/2795))
* provider: Endpoints can now be specified for API Gateway and Lambda ([#2641](https://github.com/terraform-providers/terraform-provider-aws/issues/2641))
* data-source/aws_iam_server_certificate: Add support for retrieving public key ([#2749](https://github.com/terraform-providers/terraform-provider-aws/issues/2749))
* data-source/aws_vpc_peering_connection: Add support for cross-region VPC peering ([#2508](https://github.com/terraform-providers/terraform-provider-aws/issues/2508))
* data-source/aws_ssm_parameter: Support returning raw encrypted SecureString value ([#2777](https://github.com/terraform-providers/terraform-provider-aws/issues/2777))
* resource/aws_kinesis_firehose_delivery_stream: Import is now supported ([#2082](https://github.com/terraform-providers/terraform-provider-aws/issues/2082))
* resource/aws_cognito_user_pool: The ARN for the pool is now computed and exposed as an attribute ([#2723](https://github.com/terraform-providers/terraform-provider-aws/issues/2723))
* resource/aws_directory_service_directory: Add `security_group_id` field ([#2688](https://github.com/terraform-providers/terraform-provider-aws/issues/2688))
* resource/aws_rds_cluster_instance: Support Performance Insights ([#2331](https://github.com/terraform-providers/terraform-provider-aws/issues/2331))
* resource/aws_rds_cluster_instance: Set `db_subnet_group_name` in state on read if available ([#2606](https://github.com/terraform-providers/terraform-provider-aws/issues/2606))
* resource/aws_eip: Tagging is now supported ([#2768](https://github.com/terraform-providers/terraform-provider-aws/issues/2768))
* resource/aws_codepipeline: ARN is now exposed as an attribute ([#2773](https://github.com/terraform-providers/terraform-provider-aws/issues/2773))
* resource/aws_appautoscaling_scheduled_action: `min_capacity` argument is now honoured ([#2794](https://github.com/terraform-providers/terraform-provider-aws/issues/2794))
* resource/aws_rds_cluster: Clusters in the `resetting-master-credentials` state no longer cause an error ([#2791](https://github.com/terraform-providers/terraform-provider-aws/issues/2791))
* resource/aws_cloudwatch_metric_alarm: Support optional datapoints_to_alarm configuration ([#2609](https://github.com/terraform-providers/terraform-provider-aws/issues/2609))
* resource/aws_ses_event_destination: Add support for SNS destinations ([#1737](https://github.com/terraform-providers/terraform-provider-aws/issues/1737))
* resource/aws_iam_role: Delete inline policies when `force_detach_policies = true` ([#2388](https://github.com/terraform-providers/terraform-provider-aws/issues/2388))
* resource/aws_lb_target_group: Improve `health_check` validation ([#2580](https://github.com/terraform-providers/terraform-provider-aws/issues/2580))
* resource/aws_ecs_service: Add `health_check_grace_period_seconds` attribute ([#2788](https://github.com/terraform-providers/terraform-provider-aws/issues/2788))
* resource/aws_vpc_peering_connection: Add support for cross-region VPC peering ([#2508](https://github.com/terraform-providers/terraform-provider-aws/issues/2508))
* resource/aws_vpc_peering_connection_accepter: Add support for cross-region VPC peering ([#2508](https://github.com/terraform-providers/terraform-provider-aws/issues/2508))
* resource/aws_elasticsearch_domain: export kibana endpoint ([#2804](https://github.com/terraform-providers/terraform-provider-aws/issues/2804))
* resource/aws_ssm_association: Allow for multiple targets ([#2297](https://github.com/terraform-providers/terraform-provider-aws/issues/2297))
* resource/aws_instance: Add computed field for volume_id of block device ([#1489](https://github.com/terraform-providers/terraform-provider-aws/issues/1489))
* resource/aws_api_gateway_integration: Allow update of URI attributes ([#2834](https://github.com/terraform-providers/terraform-provider-aws/issues/2834))
* resource/aws_ecs_cluster: Support resource import ([#2762](https://github.com/terraform-providers/terraform-provider-aws/issues/2762))

BUG FIXES:

* resource/aws_cognito_user_pool: Update Cognito email message length to 20,000 ([#2692](https://github.com/terraform-providers/terraform-provider-aws/issues/2692))
* resource/aws_volume_attachment: Changing device name without changing volume or instance ID now correctly produces a diff ([#2720](https://github.com/terraform-providers/terraform-provider-aws/issues/2720))
* resource/aws_s3_bucket_object: Object tagging is now supported in GovCloud ([#2665](https://github.com/terraform-providers/terraform-provider-aws/issues/2665))
* resource/aws_elasticsearch_domain: Fixed a crash when no Cloudwatch log group is configured ([#2787](https://github.com/terraform-providers/terraform-provider-aws/issues/2787))
* resource/aws_s3_bucket_policy: Set the resource ID after successful creation ([#2820](https://github.com/terraform-providers/terraform-provider-aws/issues/2820))
* resource/aws_db_event_subscription: Set the source type when updating categories ([#2833](https://github.com/terraform-providers/terraform-provider-aws/issues/2833))
* resource/aws_db_parameter_group: Remove group from state if it's gone ([#2868](https://github.com/terraform-providers/terraform-provider-aws/issues/2868))
* resource/aws_appautoscaling_target: Make `role_arn` optional & computed ([#2889](https://github.com/terraform-providers/terraform-provider-aws/issues/2889))
* resource/aws_ssm_maintenance_window: Respect `enabled` during updates ([#2818](https://github.com/terraform-providers/terraform-provider-aws/issues/2818))
* resource/aws_lb_target_group: Fix max prefix length check ([#2790](https://github.com/terraform-providers/terraform-provider-aws/issues/2790))
* resource/aws_config_delivery_channel: Retry deletion ([#2910](https://github.com/terraform-providers/terraform-provider-aws/issues/2910))
* resource/aws_lb+aws_elb: Fix regression with undefined `name` ([#2939](https://github.com/terraform-providers/terraform-provider-aws/issues/2939))
* resource/aws_lb_target_group: Fix validation rules for LB's healthcheck ([#2906](https://github.com/terraform-providers/terraform-provider-aws/issues/2906))
* provider: Fix regression affecting empty Optional+Computed fields ([#2348](https://github.com/terraform-providers/terraform-provider-aws/issues/2348))

## 1.6.0 (December 18, 2017)

FEATURES:

* **New Data Source:** `aws_network_interface` ([#2316](https://github.com/terraform-providers/terraform-provider-aws/issues/2316))
* **New Data Source:** `aws_elb` ([#2004](https://github.com/terraform-providers/terraform-provider-aws/issues/2004))
* **New Resource:** `aws_dx_connection_association` ([#2360](https://github.com/terraform-providers/terraform-provider-aws/issues/2360))
* **New Resource:** `aws_appautoscaling_scheduled_action` ([#2231](https://github.com/terraform-providers/terraform-provider-aws/issues/2231))
* **New Resource:** `aws_cloudwatch_log_resource_policy` ([#2243](https://github.com/terraform-providers/terraform-provider-aws/issues/2243))
* **New Resource:** `aws_media_store_container` ([#2448](https://github.com/terraform-providers/terraform-provider-aws/issues/2448))
* **New Resource:** `aws_service_discovery_public_dns_namespace` ([#2569](https://github.com/terraform-providers/terraform-provider-aws/issues/2569))
* **New Resource:** `aws_service_discovery_private_dns_namespace` ([#2589](https://github.com/terraform-providers/terraform-provider-aws/issues/2589))

IMPROVEMENTS:

* resource/aws_ssm_association: Add `association_name` ([#2257](https://github.com/terraform-providers/terraform-provider-aws/issues/2257))
* resource/aws_ecs_service: Add `network_configuration` ([#2299](https://github.com/terraform-providers/terraform-provider-aws/issues/2299))
* resource/aws_lambda_function: Add `reserved_concurrent_executions` ([#2504](https://github.com/terraform-providers/terraform-provider-aws/issues/2504))
* resource/aws_ecs_service: Add `launch_type` (Fargate support) ([#2483](https://github.com/terraform-providers/terraform-provider-aws/issues/2483))
* resource/aws_ecs_task_definition: Add `cpu`, `memory`, `execution_role_arn` & `requires_compatibilities` (Fargate support) ([#2483](https://github.com/terraform-providers/terraform-provider-aws/issues/2483))
* resource/aws_ecs_cluster: Add arn attribute ([#2552](https://github.com/terraform-providers/terraform-provider-aws/issues/2552))
* resource/aws_elasticache_security_group: Add import support ([#2277](https://github.com/terraform-providers/terraform-provider-aws/issues/2277))
* resource/aws_sqs_queue_policy: Support import by queue URL ([#2544](https://github.com/terraform-providers/terraform-provider-aws/issues/2544))
* resource/aws_elasticsearch_domain: Add `log_publishing_options` ([#2285](https://github.com/terraform-providers/terraform-provider-aws/issues/2285))
* resource/aws_athena_database: Add `force_destroy` field ([#2363](https://github.com/terraform-providers/terraform-provider-aws/issues/2363))
* resource/aws_elasticache_replication_group: Add support for Redis auth, in-transit and at-rest encryption ([#2090](https://github.com/terraform-providers/terraform-provider-aws/issues/2090))
* resource/aws_s3_bucket: Add `server_side_encryption_configuration` block ([#2472](https://github.com/terraform-providers/terraform-provider-aws/issues/2472))

BUG FIXES:

* data-source/aws_instance: Set `placement_group` if available ([#2400](https://github.com/terraform-providers/terraform-provider-aws/issues/2400))
* resource/aws_elasticache_parameter_group: Add StateFunc to make name lowercase ([#2426](https://github.com/terraform-providers/terraform-provider-aws/issues/2426))
* resource/aws_elasticache_replication_group: Modify validation, make replication_group_id lowercase ([#2432](https://github.com/terraform-providers/terraform-provider-aws/issues/2432))
* resource/aws_db_instance: Treat `storage-optimization` as valid state ([#2409](https://github.com/terraform-providers/terraform-provider-aws/issues/2409))
* resource/aws_dynamodb_table: Ensure `ttl` is properly read ([#2452](https://github.com/terraform-providers/terraform-provider-aws/issues/2452))
* resource/aws_lb_target_group: fixes to behavior based on protocol type ([#2380](https://github.com/terraform-providers/terraform-provider-aws/issues/2380))
* resource/aws_mq_broker: Fix crash in hashing function ([#2598](https://github.com/terraform-providers/terraform-provider-aws/issues/2598))
* resource/aws_ebs_volume_attachment: Allow attachments to instances which are stopped ([#1444](https://github.com/terraform-providers/terraform-provider-aws/issues/1444))
* resource/aws_ssm_parameter: Path names with a leading '/' no longer generate incorrect ARNs ([#2604](https://github.com/terraform-providers/terraform-provider-aws/issues/2604))

## 1.5.0 (November 29, 2017)

FEATURES:

* **New Resource:** `aws_mq_broker` ([#2466](https://github.com/terraform-providers/terraform-provider-aws/issues/2466))
* **New Resource:** `aws_mq_configuration` ([#2466](https://github.com/terraform-providers/terraform-provider-aws/issues/2466))

## 1.4.0 (November 29, 2017)

BUG FIXES:

* resource/aws_cognito_user_pool: Fix `email_subject_by_link` ([#2395](https://github.com/terraform-providers/terraform-provider-aws/issues/2395))
* resource/aws_api_gateway_method_response: Fix conflict exception in API gateway method response ([#2393](https://github.com/terraform-providers/terraform-provider-aws/issues/2393))
* resource/aws_api_gateway_method: Fix typo `authorization_type` -> `authorization` ([#2430](https://github.com/terraform-providers/terraform-provider-aws/issues/2430))

IMPROVEMENTS:

* data-source/aws_nat_gateway: Add missing address attributes to the schema ([#2209](https://github.com/terraform-providers/terraform-provider-aws/issues/2209))
* resource/aws_ssm_maintenance_window_target: Change MaxItems of targets ([#2361](https://github.com/terraform-providers/terraform-provider-aws/issues/2361))
* resource/aws_sfn_state_machine: Support Update State machine call ([#2349](https://github.com/terraform-providers/terraform-provider-aws/issues/2349))
* resource/aws_instance: Set placement_group in state on read if available ([#2398](https://github.com/terraform-providers/terraform-provider-aws/issues/2398))

## 1.3.1 (November 20, 2017)

BUG FIXES:

* resource/aws_ecs_task_definition: Fix equivalency comparator ([#2339](https://github.com/terraform-providers/terraform-provider-aws/issues/2339))
* resource/aws_batch_job_queue: Return errors correctly if deletion fails ([#2322](https://github.com/terraform-providers/terraform-provider-aws/issues/2322))
* resource/aws_security_group_rule: Parse `description` correctly ([#1959](https://github.com/terraform-providers/terraform-provider-aws/issues/1959))
* Fixed Cognito Lambda Config Validation for optional ARN configurations ([#2370](https://github.com/terraform-providers/terraform-provider-aws/issues/2370))
* resource/aws_cognito_identity_pool_roles_attachment: Fix typo "authenticated" -> "unauthenticated" ([#2358](https://github.com/terraform-providers/terraform-provider-aws/issues/2358))

## 1.3.0 (November 16, 2017)

NOTES:

* resource/aws_redshift_cluster: Field `enable_logging`, `bucket_name` and `s3_key_prefix` were deprecated in favour of a new `logging` block ([#2230](https://github.com/terraform-providers/terraform-provider-aws/issues/2230))
* resource/aws_lb_target_group: We no longer provide defaults for `health_check`'s `path` nor `matcher` in order to support network load balancers where these arguments aren't valid. Creating _new_ ALB will therefore require you to specify these two arguments. Existing deployments are unaffected. ([#2251](https://github.com/terraform-providers/terraform-provider-aws/issues/2251))

FEATURES:

* **New Data Source:** `aws_rds_cluster` ([#2070](https://github.com/terraform-providers/terraform-provider-aws/issues/2070))
* **New Data Source:** `aws_elasticache_replication_group` ([#2124](https://github.com/terraform-providers/terraform-provider-aws/issues/2124))
* **New Data Source:** `aws_instances` ([#2266](https://github.com/terraform-providers/terraform-provider-aws/issues/2266))
* **New Resource:** `aws_ses_template` ([#2003](https://github.com/terraform-providers/terraform-provider-aws/issues/2003))
* **New Resource:** `aws_dx_lag` ([#2154](https://github.com/terraform-providers/terraform-provider-aws/issues/2154))
* **New Resource:** `aws_dx_connection` ([#2173](https://github.com/terraform-providers/terraform-provider-aws/issues/2173))
* **New Resource:** `aws_athena_database` ([#1922](https://github.com/terraform-providers/terraform-provider-aws/issues/1922))
* **New Resource:** `aws_athena_named_query` ([#1893](https://github.com/terraform-providers/terraform-provider-aws/issues/1893))
* **New Resource:** `aws_ssm_resource_data_sync` ([#1895](https://github.com/terraform-providers/terraform-provider-aws/issues/1895))
* **New Resource:** `aws_cognito_user_pool` ([#1419](https://github.com/terraform-providers/terraform-provider-aws/issues/1419))

IMPROVEMENTS:

* provider: Add support for assuming roles via profiles defined in `~/.aws/config` ([#1608](https://github.com/terraform-providers/terraform-provider-aws/issues/1608))
* data-source/efs_file_system: Added dns_name ([#2105](https://github.com/terraform-providers/terraform-provider-aws/issues/2105))
* data-source/aws_ssm_parameter: Add `arn` attribute ([#2273](https://github.com/terraform-providers/terraform-provider-aws/issues/2273))
* data-source/aws_ebs_volume: Add `arn` attribute ([#2271](https://github.com/terraform-providers/terraform-provider-aws/issues/2271))
* resource/aws_batch_job_queue: Add validation for `name` ([#2159](https://github.com/terraform-providers/terraform-provider-aws/issues/2159))
* resource/aws_batch_compute_environment: Improve validation for `compute_environment_name` ([#2159](https://github.com/terraform-providers/terraform-provider-aws/issues/2159))
* resource/aws_ssm_parameter: Add support for import ([#2234](https://github.com/terraform-providers/terraform-provider-aws/issues/2234))
* resource/aws_redshift_cluster: Add support for `snapshot_copy` ([#2238](https://github.com/terraform-providers/terraform-provider-aws/issues/2238))
* resource/aws_ecs_task_definition: Print `container_definitions` as JSON instead of checksum ([#1195](https://github.com/terraform-providers/terraform-provider-aws/issues/1195))
* resource/aws_ssm_parameter: Add `arn` attribute ([#2273](https://github.com/terraform-providers/terraform-provider-aws/issues/2273))
* resource/aws_elb: Add listener `ssl_certificate_id` ARN validation ([#2276](https://github.com/terraform-providers/terraform-provider-aws/issues/2276))
* resource/aws_cloudformation_stack: Support updating `tags` ([#2262](https://github.com/terraform-providers/terraform-provider-aws/issues/2262))
* resource/aws_elb: Add `arn` attribute ([#2272](https://github.com/terraform-providers/terraform-provider-aws/issues/2272))
* resource/aws_ebs_volume: Add `arn` attribute ([#2271](https://github.com/terraform-providers/terraform-provider-aws/issues/2271))

BUG FIXES:

* resource/aws_appautoscaling_policy: Retry putting policy on invalid token ([#2135](https://github.com/terraform-providers/terraform-provider-aws/issues/2135))
* resource/aws_batch_compute_environment: `compute_environment_name` allows hyphens ([#2126](https://github.com/terraform-providers/terraform-provider-aws/issues/2126))
* resource/aws_batch_job_definition: `name` allows hyphens ([#2126](https://github.com/terraform-providers/terraform-provider-aws/issues/2126))
* resource/aws_elasticache_parameter_group: Raise timeout for retry on pending changes ([#2134](https://github.com/terraform-providers/terraform-provider-aws/issues/2134))
* resource/aws_kms_key: Retry GetKeyRotationStatus on NotFoundException ([#2133](https://github.com/terraform-providers/terraform-provider-aws/issues/2133))
* resource/aws_lb_target_group: Fix issue that prevented using `aws_lb_target_group` with 
  Network type load balancers ([#2251](https://github.com/terraform-providers/terraform-provider-aws/issues/2251))
* resource/aws_lb: mark subnets as `ForceNew` for network load balancers ([#2310](https://github.com/terraform-providers/terraform-provider-aws/issues/2310))
* resource/aws_redshift_cluster: Make master_username ForceNew ([#2202](https://github.com/terraform-providers/terraform-provider-aws/issues/2202))
* resource/aws_cloudwatch_log_metric_filter: Fix pattern length check ([#2107](https://github.com/terraform-providers/terraform-provider-aws/issues/2107))
* resource/aws_cloudwatch_log_group: Use ID as name ([#2190](https://github.com/terraform-providers/terraform-provider-aws/issues/2190))
* resource/aws_elasticsearch_domain: Added ForceNew to vpc_options ([#2157](https://github.com/terraform-providers/terraform-provider-aws/issues/2157))
* resource/aws_redshift_cluster: Make snapshot identifiers `ForceNew` ([#2212](https://github.com/terraform-providers/terraform-provider-aws/issues/2212))
* resource/aws_elasticsearch_domain_policy: Fix typo in err code ([#2249](https://github.com/terraform-providers/terraform-provider-aws/issues/2249))
* resource/aws_appautoscaling_policy: Retry PutScalingPolicy on rate exceeded message ([#2275](https://github.com/terraform-providers/terraform-provider-aws/issues/2275))
* resource/aws_dynamodb_table: Retry creation on `LimitExceededException` w/ different error message ([#2274](https://github.com/terraform-providers/terraform-provider-aws/issues/2274))

## 1.2.0 (October 31, 2017)

INTERNAL:

* Remove `id` fields from schema definitions ([#1626](https://github.com/terraform-providers/terraform-provider-aws/issues/1626))

FEATURES:

* **New Resource:** `aws_servicecatalog_portfolio` ([#1694](https://github.com/terraform-providers/terraform-provider-aws/issues/1694))
* **New Resource:** `aws_ses_domain_dkim` ([#1786](https://github.com/terraform-providers/terraform-provider-aws/issues/1786))
* **New Resource:** `aws_cognito_identity_pool_roles_attachment` ([#863](https://github.com/terraform-providers/terraform-provider-aws/issues/863))
* **New Resource:** `aws_ecr_lifecycle_policy` ([#2096](https://github.com/terraform-providers/terraform-provider-aws/issues/2096))
* **New Data Source:** `aws_nat_gateway` ([#1294](https://github.com/terraform-providers/terraform-provider-aws/issues/1294))
* **New Data Source:** `aws_dynamodb_table` ([#2062](https://github.com/terraform-providers/terraform-provider-aws/issues/2062))
* **New Data Source:** `aws_cloudtrail_service_account` ([#1774](https://github.com/terraform-providers/terraform-provider-aws/issues/1774))

IMPROVEMENTS:

* resource/aws_ami: Support configurable timeouts ([#1811](https://github.com/terraform-providers/terraform-provider-aws/issues/1811))
* resource/ami_copy: Support configurable timeouts ([#1811](https://github.com/terraform-providers/terraform-provider-aws/issues/1811))
* resource/ami_from_instance: Support configurable timeouts ([#1811](https://github.com/terraform-providers/terraform-provider-aws/issues/1811))
* data-source/aws_security_group: add description ([#1943](https://github.com/terraform-providers/terraform-provider-aws/issues/1943))
* resource/aws_cloudfront_distribution: Change the default minimum_protocol_version to TLSv1 ([#1856](https://github.com/terraform-providers/terraform-provider-aws/issues/1856))
* resource/aws_sns_topic: Support SMS in protocols ([#1813](https://github.com/terraform-providers/terraform-provider-aws/issues/1813))
* resource/aws_spot_fleet_request: Add support for `tags` ([#2042](https://github.com/terraform-providers/terraform-provider-aws/issues/2042))
* resource/aws_kinesis_firehose_delivery_stream: Add `s3_backup_mode` option ([#1830](https://github.com/terraform-providers/terraform-provider-aws/issues/1830))
* resource/aws_elasticsearch_domain: Support VPC configuration ([#1958](https://github.com/terraform-providers/terraform-provider-aws/issues/1958))
* resource/aws_alb_target_group: Add support for `target_type` ([#1589](https://github.com/terraform-providers/terraform-provider-aws/issues/1589))
* resource/aws_sqs_queue: Add support for `tags` ([#1987](https://github.com/terraform-providers/terraform-provider-aws/issues/1987))
* resource/aws_security_group: Add `revoke_rules_on_delete` option to force a security group to revoke 
  rules before deleting the grou ([#2074](https://github.com/terraform-providers/terraform-provider-aws/issues/2074))
* resource/aws_cloudwatch_log_metric_filter: Add support for DefaultValue ([#1578](https://github.com/terraform-providers/terraform-provider-aws/issues/1578))
* resource/aws_emr_cluster: Expose error on `TERMINATED_WITH_ERRORS` ([#2081](https://github.com/terraform-providers/terraform-provider-aws/issues/2081))

BUG FIXES:

* resource/aws_elasticache_parameter_group: Add missing return to retry logic ([#1891](https://github.com/terraform-providers/terraform-provider-aws/issues/1891))
* resource/aws_batch_job_queue: Wait for update completion when disabling ([#1892](https://github.com/terraform-providers/terraform-provider-aws/issues/1892))
* resource/aws_snapshot_create_volume_permission: Raise creation timeout to 10mins ([#1894](https://github.com/terraform-providers/terraform-provider-aws/issues/1894))
* resource/aws_snapshot_create_volume_permission: Raise creation timeout to 20mins ([#2049](https://github.com/terraform-providers/terraform-provider-aws/issues/2049))
* resource/aws_kms_alias: Retry creation on `NotFoundException` ([#1896](https://github.com/terraform-providers/terraform-provider-aws/issues/1896))
* resource/aws_kms_key: Retry reading tags on `NotFoundException` ([#1900](https://github.com/terraform-providers/terraform-provider-aws/issues/1900))
* resource/aws_db_snapshot: Raise creation timeout to 20mins ([#1905](https://github.com/terraform-providers/terraform-provider-aws/issues/1905))
* resource/aws_lb: Allow assigning EIP to network LB ([#1956](https://github.com/terraform-providers/terraform-provider-aws/issues/1956))
* resource/aws_s3_bucket: Retry tagging on OperationAborted ([#2008](https://github.com/terraform-providers/terraform-provider-aws/issues/2008))
* resource/aws_cognito_identity_pool: Fixed refresh of providers ([#2015](https://github.com/terraform-providers/terraform-provider-aws/issues/2015))
* resource/aws_elasticache_replication_group: Raise creation timeout to 50mins ([#2048](https://github.com/terraform-providers/terraform-provider-aws/issues/2048))
* resource/aws_api_gateway_usag_plan: Fixed setting of rate_limit ([#2076](https://github.com/terraform-providers/terraform-provider-aws/issues/2076))
* resource/aws_elastic_beanstalk_application: Expose error leading to failed deletion ([#2080](https://github.com/terraform-providers/terraform-provider-aws/issues/2080))
* resource/aws_s3_bucket: Accept query strings in redirect hosts ([#2059](https://github.com/terraform-providers/terraform-provider-aws/issues/2059))

## 1.1.0 (October 16, 2017)

NOTES:

* resource/aws_alb_* & data-source/aws_alb_*: In order to support network LBs, ALBs were renamed to `aws_lb_*` due to the way APIs "new" (non-Classic) load balancers are structured in AWS. All existing ALB functionality remains untouched and new resources work the same way. `aws_alb_*` resources are still in place as "aliases", but documentation will only mention `aws_lb_*`.
`aws_alb_*` aliases will be removed in future major version. ([#1806](https://github.com/terraform-providers/terraform-provider-aws/issues/1806))
* Deprecated:
  * data-source/aws_alb
  * data-source/aws_alb_listener
  * data-source/aws_alb_target_group
  * resource/aws_alb
  * resource/aws_alb_listener
  * resource/aws_alb_listener_rule
  * resource/aws_alb_target_group
  * resource/aws_alb_target_group_attachment

FEATURES:

* **New Resource:** `aws_batch_job_definition` ([#1710](https://github.com/terraform-providers/terraform-provider-aws/issues/1710))
* **New Resource:** `aws_batch_job_queue` ([#1710](https://github.com/terraform-providers/terraform-provider-aws/issues/1710))
* **New Resource:** `aws_lb` ([#1806](https://github.com/terraform-providers/terraform-provider-aws/issues/1806))
* **New Resource:** `aws_lb_listener` ([#1806](https://github.com/terraform-providers/terraform-provider-aws/issues/1806))
* **New Resource:** `aws_lb_listener_rule` ([#1806](https://github.com/terraform-providers/terraform-provider-aws/issues/1806))
* **New Resource:** `aws_lb_target_group` ([#1806](https://github.com/terraform-providers/terraform-provider-aws/issues/1806))
* **New Resource:** `aws_lb_target_group_attachment` ([#1806](https://github.com/terraform-providers/terraform-provider-aws/issues/1806))
* **New Data Source:** `aws_lb` ([#1806](https://github.com/terraform-providers/terraform-provider-aws/issues/1806))
* **New Data Source:** `aws_lb_listener` ([#1806](https://github.com/terraform-providers/terraform-provider-aws/issues/1806))
* **New Data Source:** `aws_lb_target_group` ([#1806](https://github.com/terraform-providers/terraform-provider-aws/issues/1806))
* **New Data Source:** `aws_iam_user` ([#1805](https://github.com/terraform-providers/terraform-provider-aws/issues/1805))
* **New Data Source:** `aws_s3_bucket` ([#1505](https://github.com/terraform-providers/terraform-provider-aws/issues/1505))

IMPROVEMENTS:

* data-source/aws_redshift_service_account: Add `arn` attribute ([#1775](https://github.com/terraform-providers/terraform-provider-aws/issues/1775))
* data-source/aws_vpc_endpoint: Expose `prefix_list_id` ([#1733](https://github.com/terraform-providers/terraform-provider-aws/issues/1733))
* resource/aws_kinesis_stream: Add support for encryption ([#1139](https://github.com/terraform-providers/terraform-provider-aws/issues/1139))
* resource/aws_cloudwatch_log_group: Add support for encryption via `kms_key_id` ([#1751](https://github.com/terraform-providers/terraform-provider-aws/issues/1751))
* resource/aws_spot_instance_request: Add support for `instance_interruption_behaviour` ([#1735](https://github.com/terraform-providers/terraform-provider-aws/issues/1735))
* resource/aws_ses_event_destination: Add support for `open` & `click` event types ([#1773](https://github.com/terraform-providers/terraform-provider-aws/issues/1773))
* resource/aws_efs_file_system: Expose `dns_name` ([#1825](https://github.com/terraform-providers/terraform-provider-aws/issues/1825))
* resource/aws_security_group+aws_security_group_rule: Add support for rule description ([#1587](https://github.com/terraform-providers/terraform-provider-aws/issues/1587))
* resource/aws_emr_cluster: enable configuration of ebs root volume size ([#1375](https://github.com/terraform-providers/terraform-provider-aws/issues/1375))
* resource/aws_ami: Add `root_snapshot_id` attribute ([#1572](https://github.com/terraform-providers/terraform-provider-aws/issues/1572))
* resource/aws_vpn_connection: Mark preshared keys as sensitive ([#1850](https://github.com/terraform-providers/terraform-provider-aws/issues/1850))
* resource/aws_codedeploy_deployment_group: Support blue/green and in-place deployments with traffic control ([#1162](https://github.com/terraform-providers/terraform-provider-aws/issues/1162))
* resource/aws_elb: Update ELB idle timeout to 4000s ([#1861](https://github.com/terraform-providers/terraform-provider-aws/issues/1861))
* resource/aws_spot_fleet_request: Add support for instance_interruption_behaviour ([#1847](https://github.com/terraform-providers/terraform-provider-aws/issues/1847))
* resource/aws_kinesis_firehose_delivery_stream: Specify kinesis stream as the source of a aws_kinesis_firehose_delivery_stream ([#1605](https://github.com/terraform-providers/terraform-provider-aws/issues/1605))
* resource/aws_kinesis_firehose_delivery_stream: Output complete error when creation fails ([#1881](https://github.com/terraform-providers/terraform-provider-aws/issues/1881))

BUG FIXES:

* data-source/aws_db_instance: Make `db_instance_arn` expose ARN instead of identifier (use `db_cluster_identifier` for identifier) ([#1766](https://github.com/terraform-providers/terraform-provider-aws/issues/1766))
* data-source/aws_db_snapshot: Expose `storage_type` (was not exposed) ([#1833](https://github.com/terraform-providers/terraform-provider-aws/issues/1833))
* data-source/aws_ami: Update the `tags` structure for easier referencing ([#1706](https://github.com/terraform-providers/terraform-provider-aws/issues/1706))
* data-source/aws_ebs_snapshot: Update the `tags` structure for easier referencing ([#1706](https://github.com/terraform-providers/terraform-provider-aws/issues/1706))
* data-source/aws_ebs_volume: Update the `tags` structure for easier referencing ([#1706](https://github.com/terraform-providers/terraform-provider-aws/issues/1706))
* data-source/aws_instance: Update the `tags` structure for easier referencing ([#1706](https://github.com/terraform-providers/terraform-provider-aws/issues/1706))
* resource/aws_spot_instance_request: Handle `closed` request correctly ([#1903](https://github.com/terraform-providers/terraform-provider-aws/issues/1903))
* resource/aws_cloudtrail: Raise update retry timeout ([#1820](https://github.com/terraform-providers/terraform-provider-aws/issues/1820))
* resource/aws_elasticache_parameter_group: Retry resetting group on pending changes ([#1821](https://github.com/terraform-providers/terraform-provider-aws/issues/1821))
* resource/aws_kms_key: Retry getting rotation status ([#1818](https://github.com/terraform-providers/terraform-provider-aws/issues/1818))
* resource/aws_kms_key: Retry getting key policy ([#1854](https://github.com/terraform-providers/terraform-provider-aws/issues/1854))
* resource/aws_vpn_connection: Raise timeout to 40mins ([#1819](https://github.com/terraform-providers/terraform-provider-aws/issues/1819))
* resource/aws_kinesis_firehose_delivery_stream: Fix crash caused by missing `processing_configuration` ([#1738](https://github.com/terraform-providers/terraform-provider-aws/issues/1738))
* resource/aws_rds_cluster_instance: Treat `configuring-enhanced-monitoring` as pending state ([#1744](https://github.com/terraform-providers/terraform-provider-aws/issues/1744))
* resource/aws_rds_cluster_instance: Treat more states as pending ([#1790](https://github.com/terraform-providers/terraform-provider-aws/issues/1790))
* resource/aws_route_table: Increase number of not-found checks/retries after creation ([#1791](https://github.com/terraform-providers/terraform-provider-aws/issues/1791))
* resource/aws_batch_compute_environment: Fix ARN attribute name/value (`ecc_cluster_arn` -> `ecs_cluster_arn`) ([#1809](https://github.com/terraform-providers/terraform-provider-aws/issues/1809))
* resource/aws_kinesis_stream: Retry creation of the stream on `LimitExceededException` (handle throttling) ([#1339](https://github.com/terraform-providers/terraform-provider-aws/issues/1339))
* resource/aws_vpn_connection_route: Treat route in state `deleted` as deleted ([#1848](https://github.com/terraform-providers/terraform-provider-aws/issues/1848))
* resource/aws_eip: Avoid disassociating if there's no association ([#1683](https://github.com/terraform-providers/terraform-provider-aws/issues/1683))
* resource/aws_elasticache_cluster: Allow scaling up cluster by modifying `az_mode` (avoid recreation) ([#1758](https://github.com/terraform-providers/terraform-provider-aws/issues/1758))
* resource/aws_lambda_function: Fix Lambda Function Updates When Published ([#1797](https://github.com/terraform-providers/terraform-provider-aws/issues/1797))
* resource/aws_appautoscaling_*: Use dimension to uniquely identify target/policy ([#1808](https://github.com/terraform-providers/terraform-provider-aws/issues/1808))
* resource/aws_vpn_connection_route: Wait until route is available/deleted ([#1849](https://github.com/terraform-providers/terraform-provider-aws/issues/1849))
* resource/aws_cloudfront_distribution: Ignore `minimum_protocol_version` if default certificate is used ([#1785](https://github.com/terraform-providers/terraform-provider-aws/issues/1785))
* resource/aws_security_group: Using `self = false` with `cidr_blocks` should be allowed ([#1839](https://github.com/terraform-providers/terraform-provider-aws/issues/1839))
* resource/aws_instance: Check VPC array size to avoid crashes on Eucalyptus Cloud ([#1882](https://github.com/terraform-providers/terraform-provider-aws/issues/1882))

## 1.0.0 (September 27, 2017)

NOTES:

* resource/aws_appautoscaling_policy: Nest step scaling policy fields, deprecate 1st level fields ([#1620](https://github.com/terraform-providers/terraform-provider-aws/issues/1620))

FEATURES:

* **New Resource:** `aws_waf_rate_based_rule` ([#1606](https://github.com/terraform-providers/terraform-provider-aws/issues/1606))
* **New Resource:** `aws_batch_compute_environment` ([#1048](https://github.com/terraform-providers/terraform-provider-aws/issues/1048))

IMPROVEMENTS:

* provider: Expand shared_credentials_file ([#1511](https://github.com/terraform-providers/terraform-provider-aws/issues/1511))
* provider: Add support for Task Roles when running on ECS or CodeBuild ([#1425](https://github.com/terraform-providers/terraform-provider-aws/issues/1425))
* resource/aws_instance: New `user_data_base64` attribute that allows non-UTF8 data (such as gzip) to be assigned to user-data without corruption ([#850](https://github.com/terraform-providers/terraform-provider-aws/issues/850))
* data-source/aws_vpc: Expose enable_dns_* in aws_vpc data_source ([#1373](https://github.com/terraform-providers/terraform-provider-aws/issues/1373))
* resource/aws_appautoscaling_policy: Add support for DynamoDB ([#1650](https://github.com/terraform-providers/terraform-provider-aws/issues/1650))
* resource/aws_directory_service_directory: Add support for `tags` ([#1398](https://github.com/terraform-providers/terraform-provider-aws/issues/1398))
* resource/aws_rds_cluster: Allow setting of rds cluster engine ([#1415](https://github.com/terraform-providers/terraform-provider-aws/issues/1415))
* resource/aws_ssm_association: now supports update for `parameters`, `schedule_expression`,`output_location` ([#1421](https://github.com/terraform-providers/terraform-provider-aws/issues/1421))
* resource/aws_ssm_patch_baseline: now supports update for multiple attributes ([#1421](https://github.com/terraform-providers/terraform-provider-aws/issues/1421))
* resource/aws_cloudformation_stack: Add support for Import ([#1432](https://github.com/terraform-providers/terraform-provider-aws/issues/1432))
* resource/aws_rds_cluster_instance: Expose availability_zone attribute ([#1439](https://github.com/terraform-providers/terraform-provider-aws/issues/1439))
* resource/aws_efs_file_system: Add support for encryption ([#1420](https://github.com/terraform-providers/terraform-provider-aws/issues/1420))
* resource/aws_db_parameter_group: Allow underscores in names ([#1460](https://github.com/terraform-providers/terraform-provider-aws/issues/1460))
* resource/aws_elasticsearch_domain: Assign tags right after creation ([#1399](https://github.com/terraform-providers/terraform-provider-aws/issues/1399))
* resource/aws_route53_record: Allow CAA record type ([#1467](https://github.com/terraform-providers/terraform-provider-aws/issues/1467))
* resource/aws_codebuild_project: Allowed for BITBUCKET source type ([#1468](https://github.com/terraform-providers/terraform-provider-aws/issues/1468))
* resource/aws_emr_cluster: Add `instance_group` parameter for EMR clusters ([#1071](https://github.com/terraform-providers/terraform-provider-aws/issues/1071))
* resource/aws_alb_listener_rule: Populate `listener_arn` field ([#1303](https://github.com/terraform-providers/terraform-provider-aws/issues/1303))
* resource/aws_api_gateway_rest_api: Add a body property to API Gateway RestAPI for Swagger import support ([#1197](https://github.com/terraform-providers/terraform-provider-aws/issues/1197))
* resource/aws_opsworks_stack: Add support for tags ([#1523](https://github.com/terraform-providers/terraform-provider-aws/issues/1523))
* Add retries for AppScaling policies throttling exceptions ([#1430](https://github.com/terraform-providers/terraform-provider-aws/issues/1430))
* resource/aws_ssm_patch_baseline: Add compliance level to patch approval rules ([#1531](https://github.com/terraform-providers/terraform-provider-aws/issues/1531))
* resource/aws_ssm_activation: Export ssm activation activation_code ([#1570](https://github.com/terraform-providers/terraform-provider-aws/issues/1570))
* resource/aws_network_interface: Added private_dns_name to network_interface ([#1599](https://github.com/terraform-providers/terraform-provider-aws/issues/1599))
* data-source/aws_redshift_service_account: updated with latest redshift service account ID's ([#1614](https://github.com/terraform-providers/terraform-provider-aws/issues/1614))
* resource/aws_ssm_parameter: Refresh from state on 404 ([#1436](https://github.com/terraform-providers/terraform-provider-aws/issues/1436))
* resource/aws_api_gateway_rest_api: Allow binary media types to be updated ([#1600](https://github.com/terraform-providers/terraform-provider-aws/issues/1600))
* resource/aws_waf_rule: Make `predicates`' `data_id` required (it always was on the API's side, it's just reflected in the schema) ([#1606](https://github.com/terraform-providers/terraform-provider-aws/issues/1606))
* resource/aws_waf_web_acl: Introduce new `type` field in `rules` to allow referencing `RATE_BASED` type ([#1606](https://github.com/terraform-providers/terraform-provider-aws/issues/1606))
* resource/aws_ssm_association: Migrate the schema to use association_id ([#1579](https://github.com/terraform-providers/terraform-provider-aws/issues/1579))
* resource/aws_ssm_document: Added name validation ([#1638](https://github.com/terraform-providers/terraform-provider-aws/issues/1638))
* resource/aws_nat_gateway: Add tags support ([#1625](https://github.com/terraform-providers/terraform-provider-aws/issues/1625))
* resource/aws_route53_record: Add support for Route53 multi-value answer routing policy ([#1686](https://github.com/terraform-providers/terraform-provider-aws/issues/1686))
* resource/aws_instance: Read iops only when volume type is io1 ([#1573](https://github.com/terraform-providers/terraform-provider-aws/issues/1573))
* resource/aws_rds_cluster(+_instance) Allow specifying the engine ([#1591](https://github.com/terraform-providers/terraform-provider-aws/issues/1591))
* resource/aws_cloudwatch_event_target: Add Input transformer for Cloudwatch Events ([#1343](https://github.com/terraform-providers/terraform-provider-aws/issues/1343))
* resource/aws_directory_service_directory: Support Import functionality ([#1732](https://github.com/terraform-providers/terraform-provider-aws/issues/1732))

BUG FIXES:

* resource/aws_instance: Fix `associate_public_ip_address` ([#1340](https://github.com/terraform-providers/terraform-provider-aws/issues/1340))
* resource/aws_instance: Fix import in EC2 Classic ([#1453](https://github.com/terraform-providers/terraform-provider-aws/issues/1453))
* resource/aws_emr_cluster: Avoid spurious diff of `log_uri` ([#1374](https://github.com/terraform-providers/terraform-provider-aws/issues/1374))
* resource/aws_cloudwatch_log_subscription_filter: Add support for ResourceNotFound ([#1414](https://github.com/terraform-providers/terraform-provider-aws/issues/1414))
* resource/aws_sns_topic_subscription: Prevent duplicate (un)subscribe during initial creation ([#1480](https://github.com/terraform-providers/terraform-provider-aws/issues/1480))
* resource/aws_alb: Cleanup ENIs after deleting ALB ([#1427](https://github.com/terraform-providers/terraform-provider-aws/issues/1427))
* resource/aws_s3_bucket: Wrap s3 calls in retry to avoid race during creation ([#891](https://github.com/terraform-providers/terraform-provider-aws/issues/891))
* resource/aws_eip: Remove from state on deletion ([#1551](https://github.com/terraform-providers/terraform-provider-aws/issues/1551))
* resource/aws_security_group: Adding second scenario where IPv6 is not supported ([#880](https://github.com/terraform-providers/terraform-provider-aws/issues/880))

## 0.1.4 (August 08, 2017)

FEATURES:

* **New Resource:** `aws_cloudwatch_dashboard` ([#1172](https://github.com/terraform-providers/terraform-provider-aws/issues/1172))
* **New Data Source:** `aws_internet_gateway` ([#1196](https://github.com/terraform-providers/terraform-provider-aws/issues/1196))
* **New Data Source:** `aws_efs_mount_target` ([#1255](https://github.com/terraform-providers/terraform-provider-aws/issues/1255))

IMPROVEMENTS:

* AWS SDK to log extra debug details on request errors ([#1210](https://github.com/terraform-providers/terraform-provider-aws/issues/1210))
* resource/aws_spot_fleet_request: Add support for  `wait_for_fulfillment` ([#1241](https://github.com/terraform-providers/terraform-provider-aws/issues/1241))
* resource/aws_autoscaling_schedule: Allow empty value ([#1268](https://github.com/terraform-providers/terraform-provider-aws/issues/1268))
* resource/aws_ssm_association: Add support for OutputLocation and Schedule Expression ([#1253](https://github.com/terraform-providers/terraform-provider-aws/issues/1253))
* resource/aws_ssm_patch_baseline: Update support for Operating System ([#1260](https://github.com/terraform-providers/terraform-provider-aws/issues/1260))
* resource/aws_db_instance: Expose db_instance ca_cert_identifier ([#1256](https://github.com/terraform-providers/terraform-provider-aws/issues/1256))
* resource/aws_rds_cluster: Add support for iam_roles to rds_cluster ([#1258](https://github.com/terraform-providers/terraform-provider-aws/issues/1258))
* resource/aws_rds_cluster_parameter_group: Support > 20 parameters ([#1298](https://github.com/terraform-providers/terraform-provider-aws/issues/1298))
* data-source/aws_iam_role: Normalize the IAM role data source ([#1330](https://github.com/terraform-providers/terraform-provider-aws/issues/1330))
* resource/aws_kinesis_stream: Increase Timeouts, add Timeout Support ([#1345](https://github.com/terraform-providers/terraform-provider-aws/issues/1345))

BUG FIXES:

* resource/aws_instance: Guard check for aws_instance UserData to prevent panic ([#1288](https://github.com/terraform-providers/terraform-provider-aws/issues/1288))
* resource/aws_config: Set AWS Config Configuration recorder & Delivery channel names as ForceNew ([#1247](https://github.com/terraform-providers/terraform-provider-aws/issues/1247))
* resource/aws_cloudtrail: Retry if IAM role isn't propagated yet ([#1312](https://github.com/terraform-providers/terraform-provider-aws/issues/1312))
* resource/aws_cloudtrail: Fix CloudWatch role ARN/group updates ([#1357](https://github.com/terraform-providers/terraform-provider-aws/issues/1357))
* resource/aws_eip_association: Avoid crash in EC2 Classic ([#1344](https://github.com/terraform-providers/terraform-provider-aws/issues/1344))
* resource/aws_elasticache_parameter_group: Allow removing parameters ([#1309](https://github.com/terraform-providers/terraform-provider-aws/issues/1309))
* resource/aws_kinesis: add retries for Kinesis throttling exceptions ([#1085](https://github.com/terraform-providers/terraform-provider-aws/issues/1085))
* resource/aws_kinesis_firehose: adding support for `ExtendedS3DestinationConfiguration` ([#1015](https://github.com/terraform-providers/terraform-provider-aws/issues/1015))
* resource/aws_spot_fleet_request: Ignore empty `key_name` ([#1203](https://github.com/terraform-providers/terraform-provider-aws/issues/1203))
* resource/aws_emr_instance_group: fix crash when changing `instance_group.count` ([#1287](https://github.com/terraform-providers/terraform-provider-aws/issues/1287))
* resource/aws_elasticsearch_domain: Fix updating config when update doesn't involve EBS ([#1131](https://github.com/terraform-providers/terraform-provider-aws/issues/1131))
* resource/aws_s3_bucket: Avoid crashing when no lifecycle rule is defined ([#1316](https://github.com/terraform-providers/terraform-provider-aws/issues/1316))
* resource/elastic_transcoder_preset: Fix provider validation ([#1338](https://github.com/terraform-providers/terraform-provider-aws/issues/1338))
* resource/aws_s3_bucket: Avoid crashing when `filter` is not set ([#1350](https://github.com/terraform-providers/terraform-provider-aws/issues/1350))

## 0.1.3 (July 25, 2017)

FEATURES:

* **New Data Source:** `aws_iam_instance_profile` ([#1024](https://github.com/terraform-providers/terraform-provider-aws/issues/1024))
* **New Data Source:** `aws_alb_target_group` ([#1037](https://github.com/terraform-providers/terraform-provider-aws/issues/1037))
* **New Data Source:** `aws_iam_group` ([#1140](https://github.com/terraform-providers/terraform-provider-aws/issues/1140))
* **New Resource:** `aws_api_gateway_request_validator` ([#1064](https://github.com/terraform-providers/terraform-provider-aws/issues/1064))
* **New Resource:** `aws_api_gateway_gateway_response` ([#1168](https://github.com/terraform-providers/terraform-provider-aws/issues/1168))
* **New Resource:** `aws_iot_policy` ([#986](https://github.com/terraform-providers/terraform-provider-aws/issues/986))
* **New Resource:** `aws_iot_certificate` ([#1225](https://github.com/terraform-providers/terraform-provider-aws/issues/1225))

IMPROVEMENTS:

* resource/aws_sqs_queue: Add support for Server-Side Encryption ([#962](https://github.com/terraform-providers/terraform-provider-aws/issues/962))
* resource/aws_vpc: Add support for classiclink_dns_support ([#1079](https://github.com/terraform-providers/terraform-provider-aws/issues/1079))
* resource/aws_lambda_function: Add support for lambda_function vpc_config update ([#1080](https://github.com/terraform-providers/terraform-provider-aws/issues/1080))
* resource/aws_lambda_function: Add support for lambda_function dead_letter_config update ([#1080](https://github.com/terraform-providers/terraform-provider-aws/issues/1080))
* resource/aws_route53_health_check: add support for health_check regions ([#1116](https://github.com/terraform-providers/terraform-provider-aws/issues/1116))
* resource/aws_spot_instance_request: add support for request launch group ([#1097](https://github.com/terraform-providers/terraform-provider-aws/issues/1097))
* resource/aws_rds_cluster_instance: Export the RDI Resource ID for the instance ([#1142](https://github.com/terraform-providers/terraform-provider-aws/issues/1142))
* resource/aws_sns_topic_subscription: Support password-protected HTTPS endpoints ([#861](https://github.com/terraform-providers/terraform-provider-aws/issues/861))

BUG FIXES:

* provider: Remove assumeRoleHash ([#1227](https://github.com/terraform-providers/terraform-provider-aws/issues/1227))
* resource/aws_ami: Retry on `InvalidAMIID.NotFound` ([#1035](https://github.com/terraform-providers/terraform-provider-aws/issues/1035))
* resource/aws_iam_server_certificate: Fix restriction on length of `name_prefix` ([#1217](https://github.com/terraform-providers/terraform-provider-aws/issues/1217))
* resource/aws_autoscaling_group: Fix handling of empty `vpc_zone_identifier` (EC2 classic & default VPC) ([#1191](https://github.com/terraform-providers/terraform-provider-aws/issues/1191))
* resource/aws_ecr_repository_policy: Add retry logic to work around IAM eventual consistency ([#1165](https://github.com/terraform-providers/terraform-provider-aws/issues/1165))
* resource/aws_ecs_service: Fixes normalization issues in placement_strategy ([#1025](https://github.com/terraform-providers/terraform-provider-aws/issues/1025))
* resource/aws_eip: Retry reading EIPs on creation ([#1053](https://github.com/terraform-providers/terraform-provider-aws/issues/1053))
* resource/aws_elastic_beanstalk_environment: Avoid spurious diffs of JSON-based `setting`s ([#901](https://github.com/terraform-providers/terraform-provider-aws/issues/901))
* resource/aws_opsworks_permission: Fix 'set permissions' failing to set ssh access ([#1038](https://github.com/terraform-providers/terraform-provider-aws/issues/1038))
* resource/aws_s3_bucket_notification: Fix missing `bucket` field after import ([#978](https://github.com/terraform-providers/terraform-provider-aws/issues/978))
* resource/aws_sfn_state_machine: Handle another NotFound exception type ([#1062](https://github.com/terraform-providers/terraform-provider-aws/issues/1062))
* resource/aws_ssm_parameter: ForceNew on ssm_parameter rename ([#1022](https://github.com/terraform-providers/terraform-provider-aws/issues/1022))
* resource/aws_instance: Update SourceDestCheck modification on new resources ([#1065](https://github.com/terraform-providers/terraform-provider-aws/issues/1065))
* resource/aws_spot_instance_request: fixed and issue with network interfaces configuration ([#1070](https://github.com/terraform-providers/terraform-provider-aws/issues/1070))
* resource/aws_rds_cluster: Modify RDS Cluster after restoring from snapshot, if required ([#926](https://github.com/terraform-providers/terraform-provider-aws/issues/926))
* resource/aws_kms_alias: Retry lookups after creation ([#1040](https://github.com/terraform-providers/terraform-provider-aws/issues/1040))
* resource/aws_internet_gateway: Retry deletion properly on `DependencyViolation` ([#1021](https://github.com/terraform-providers/terraform-provider-aws/issues/1021))
* resource/aws_elb: Cleanup ENIs after deleting ELB ([#1036](https://github.com/terraform-providers/terraform-provider-aws/issues/1036))
* resource/aws_kms_key: Retry lookups after creation ([#1039](https://github.com/terraform-providers/terraform-provider-aws/issues/1039))
* resource/aws_dms_replication_instance: Add modifying as a pending creation state ([#1114](https://github.com/terraform-providers/terraform-provider-aws/issues/1114))
* resource/aws_redshift_cluster: Trigger ForceNew aws_redshift_cluster on encrypted change ([#1120](https://github.com/terraform-providers/terraform-provider-aws/issues/1120))
* resource/aws_default_network_acl: Add support for ipv6_cidr_block ([#1113](https://github.com/terraform-providers/terraform-provider-aws/issues/1113))
* resource/aws_autoscaling_group: Suppress diffs when an empty set is specified for `availability_zones` ([#1190](https://github.com/terraform-providers/terraform-provider-aws/issues/1190))
* resource/aws_vpc: Ignore ClassicLink DNS support in unsupported regions ([#1176](https://github.com/terraform-providers/terraform-provider-aws/issues/1176))
* resource/elastic_beanstalk_configuration_template: Handle missing platform ([#1222](https://github.com/terraform-providers/terraform-provider-aws/issues/1222))
* r/elasticache_parameter_group: support more than 20 parameters ([#1221](https://github.com/terraform-providers/terraform-provider-aws/issues/1221))
* data-source/aws_db_instance: Fix the output of subnet_group_name ([#1141](https://github.com/terraform-providers/terraform-provider-aws/issues/1141))
* data-source/aws_iam_server_certificate: Fix restriction on length of `name_prefix` ([#1217](https://github.com/terraform-providers/terraform-provider-aws/issues/1217))

## 0.1.2 (June 30, 2017)

FEATURES:

* **New Resource**: `aws_network_interface_sg_attachment` ([#860](https://github.com/terraform-providers/terraform-provider-aws/issues/860))
* **New Data Source**: `aws_ecr_repository` ([#944](https://github.com/terraform-providers/terraform-provider-aws/issues/944))

IMPROVEMENTS:

* Added ability to change the deadline for the EC2 metadata API endpoint ([#950](https://github.com/terraform-providers/terraform-provider-aws/issues/950))
* resource/aws_api_gateway_integration: Add support for specifying cache key parameters ([#893](https://github.com/terraform-providers/terraform-provider-aws/issues/893))
* resource/aws_cloudwatch_event_target: Add ecs_target ([#977](https://github.com/terraform-providers/terraform-provider-aws/issues/977))
* resource/aws_vpn_connection: Add BGP related information on aws_vpn_connection ([#973](https://github.com/terraform-providers/terraform-provider-aws/issues/973))
* resource/aws_cloudformation_stack: Add timeout support ([#994](https://github.com/terraform-providers/terraform-provider-aws/issues/994))
* resource/aws_ssm_parameter: Add support for ssm parameter overwrite ([#1006](https://github.com/terraform-providers/terraform-provider-aws/issues/1006))
* resource/aws_codebuild_project: Add support for environment privileged_mode [GH1009]
* resource/aws_dms_endpoint: Add support for dynamodb as an endpoint target ([#1002](https://github.com/terraform-providers/terraform-provider-aws/issues/1002))
* resource/aws_s3_bucket: Support lifecycle tags filter ([#899](https://github.com/terraform-providers/terraform-provider-aws/issues/899))
* resource/aws_s3_bucket_object: Allow to set WebsiteRedirect on S3 object ([#1020](https://github.com/terraform-providers/terraform-provider-aws/issues/1020))

BUG FIXES:

* resource/aws_waf: Only set FieldToMatch.Data if not empty ([#953](https://github.com/terraform-providers/terraform-provider-aws/issues/953))
* resource/aws_elastic_beanstalk_application_version: Scope labels to application ([#956](https://github.com/terraform-providers/terraform-provider-aws/issues/956))
* resource/aws_s3_bucket: Allow use of `days = 0` with lifecycle transition ([#957](https://github.com/terraform-providers/terraform-provider-aws/issues/957))
* resource/aws_ssm_maintenance_window_task: Make task_parameters updateable on aws_ssm_maintenance_window_task resource ([#965](https://github.com/terraform-providers/terraform-provider-aws/issues/965))
* resource/aws_kinesis_stream: don't force stream destroy on shard_count update ([#894](https://github.com/terraform-providers/terraform-provider-aws/issues/894))
* resource/aws_cloudfront_distribution: Remove validation from custom_origin params ([#987](https://github.com/terraform-providers/terraform-provider-aws/issues/987))
* resource_aws_route53_record: Allow import of Route 53 records with underscores in the name ([#14717](https://github.com/hashicorp/terraform/pull/14717))
* d/aws_db_snapshot: Id was being set incorrectly ([#992](https://github.com/terraform-providers/terraform-provider-aws/issues/992))
* resource/aws_spot_fleet_request: Raise the create timeout to be 10m ([#993](https://github.com/terraform-providers/terraform-provider-aws/issues/993))
* d/aws_ecs_cluster: Add ARN as an exported param for aws_ecs_cluster ([#991](https://github.com/terraform-providers/terraform-provider-aws/issues/991))
* resource/aws_ebs_volume: Not setting the state for ebs_volume correctly ([#999](https://github.com/terraform-providers/terraform-provider-aws/issues/999))
* resource/aws_network_acl: Make action in ingress / egress case insensitive ([#1000](https://github.com/terraform-providers/terraform-provider-aws/issues/1000))

## 0.1.1 (June 21, 2017)

BUG FIXES:

* Fixing malformed ARN attribute for aws_security_group data source ([#910](https://github.com/terraform-providers/terraform-provider-aws/issues/910))

## 0.1.0 (June 20, 2017)

BACKWARDS INCOMPATIBILITIES / NOTES:

FEATURES:

* **New Resource:** `aws_vpn_gateway_route_propagation` [[#15137](https://github.com/terraform-providers/terraform-provider-aws/issues/15137)](https://github.com/hashicorp/terraform/pull/15137)

IMPROVEMENTS:

* resource/ebs_snapshot: Add support for tags ([#3](https://github.com/terraform-providers/terraform-provider-aws/issues/3))
* resource/aws_elasticsearch_domain: now retries on IAM role association failure ([#12](https://github.com/terraform-providers/terraform-provider-aws/issues/12))
* resource/codebuild_project: Increase timeout for creation retry (IAM) ([#904](https://github.com/terraform-providers/terraform-provider-aws/issues/904))
* resource/dynamodb_table: Expose stream_label attribute ([#20](https://github.com/terraform-providers/terraform-provider-aws/issues/20))
* resource/opsworks: Add support for configurable timeouts in AWS OpsWorks Instances. ([#857](https://github.com/terraform-providers/terraform-provider-aws/issues/857))
* Fix handling of AdRoll's hologram clients ([#17](https://github.com/terraform-providers/terraform-provider-aws/issues/17))
* resource/sqs_queue: Add support for name_prefix to aws_sqs_queue ([#855](https://github.com/terraform-providers/terraform-provider-aws/issues/855))
* resource/iam_role: Add support for iam_role tp force_detach_policies ([#890](https://github.com/terraform-providers/terraform-provider-aws/issues/890))

BUG FIXES:

* fix aws cidr validation error [[#15158](https://github.com/terraform-providers/terraform-provider-aws/issues/15158)](https://github.com/hashicorp/terraform/pull/15158)
* resource/elasticache_parameter_group: Retry deletion on InvalidCacheParameterGroupState ([#8](https://github.com/terraform-providers/terraform-provider-aws/issues/8))
* resource/security_group: Raise creation timeout ([#9](https://github.com/terraform-providers/terraform-provider-aws/issues/9))
* resource/rds_cluster: Retry modification on InvalidDBClusterStateFault ([#18](https://github.com/terraform-providers/terraform-provider-aws/issues/18))
* resource/lambda: Fix incorrect GovCloud regexes ([#16](https://github.com/terraform-providers/terraform-provider-aws/issues/16))
* Allow ipv6_cidr_block to be assigned to peering_connection ([#879](https://github.com/terraform-providers/terraform-provider-aws/issues/879))
* resource/rds_db_instance: Correctly create cross-region encrypted replica ([#865](https://github.com/terraform-providers/terraform-provider-aws/issues/865))
* resource/eip: dissociate EIP on update ([#878](https://github.com/terraform-providers/terraform-provider-aws/issues/878))
* resource/iam_server_certificate: Increase deletion timeout ([#907](https://github.com/terraform-providers/terraform-provider-aws/issues/907))<|MERGE_RESOLUTION|>--- conflicted
+++ resolved
@@ -1,6 +1,4 @@
 ## 1.12.0 (Unreleased)
-<<<<<<< HEAD
-=======
 
 FEATURES:
 
@@ -11,7 +9,6 @@
 
 * resource/aws_vpc_endpoint: Prevent perpertual diff in non-standard partitions [GH-3317]
 
->>>>>>> 98a75cd9
 ## 1.11.0 (March 09, 2018)
 
 FEATURES:
