--- conflicted
+++ resolved
@@ -18,14 +18,13 @@
 func (p *servicePackage) FrameworkResources(ctx context.Context) []*types.ServicePackageFrameworkResource {
 	return []*types.ServicePackageFrameworkResource{
 		{
-<<<<<<< HEAD
 			Factory: newResourceCollection,
 			Tags: &types.ServicePackageResourceTags{
 				IdentifierAttribute: "arn",
 			},
-=======
+		},
+		{
 			Factory: newResourceSecurityPolicy,
->>>>>>> f80101d1
 		},
 	}
 }
